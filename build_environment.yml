name: jenkins_p2g_swbundle
channels:
  - conda-forge
dependencies:
  - aggdraw
  - appdirs
  - cftime
  - conda-pack
  - configobj
  - curl
  - dask
  - distributed
  - ffmpeg
  - fontconfig
  - freetype
  - gdal
  - h5py
  - netcdf4
  - pillow
  - pip
  - pycoast
  - pydecorate
  - pyhdf
  - pykdtree
  - pyorbital
  - pyproj
  - pyresample
  - pyshp
  - python=3.7
  - python-geotiepoints
  - pyyaml
  - rasterio
  - requests
  - setuptools
  - six
  - trollimage
  - trollsift
  - scipy
  - xarray
  - pip:
<<<<<<< HEAD
    - git+https://github.com/pytroll/satpy
=======
    - git+https://github.com/pytroll/satpy.git
    - git+https://github.com/pytroll/pyspectral.git
>>>>>>> d28eb40c
<|MERGE_RESOLUTION|>--- conflicted
+++ resolved
@@ -38,9 +38,4 @@
   - scipy
   - xarray
   - pip:
-<<<<<<< HEAD
-    - git+https://github.com/pytroll/satpy
-=======
-    - git+https://github.com/pytroll/satpy.git
-    - git+https://github.com/pytroll/pyspectral.git
->>>>>>> d28eb40c
+    - git+https://github.com/pytroll/satpy.git