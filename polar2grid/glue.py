--- conflicted
+++ resolved
@@ -39,14 +39,8 @@
 from glob import glob
 
 import dask
-<<<<<<< HEAD
 from polar2grid.resample import resample_scene
-=======
-import numpy as np
-from satpy import DataQuery
-from pyresample.geometry import DynamicAreaDefinition, AreaDefinition, SwathDefinition
-from pyproj import Proj
->>>>>>> 5b703d46
+from pyresample.geometry import SwathDefinition
 from polar2grid.writers import geotiff, awips_tiled
 
 try:
@@ -92,8 +86,7 @@
 def overwrite_platform_name_with_aliases(scn):
     """Change 'platform_name' for every DataArray to Polar2Grid expectations."""
     for data_arr in scn:
-        data_dict = data_arr.attrs
-        if 'platform_name' not in data_dict:
+        if 'platform_name' not in data_arr.attrs:
             continue
         pname = get_platform_name_alias(data_arr.attrs['platform_name'])
         data_arr.attrs['platform_name'] = pname
@@ -130,8 +123,8 @@
             msg = 'No area definition in {}'.format(data_id)
             LOG.info(msg)
             LOG.error('Information', exc_info=True)
-            
-        if isinstance(area_def, SwathDefinition): 
+
+        if isinstance(area_def, SwathDefinition):
             scn[data_id].attrs['area'].area_id = "native"
 
     for writer_name in writers:
