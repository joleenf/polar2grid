#!/usr/bin/env python3
# encoding: utf-8
# Copyright (C) 2012-2015 Space Science and Engineering Center (SSEC),
# University of Wisconsin-Madison.
#
# This program is free software: you can redistribute it and/or modify
# it under the terms of the GNU General Public License as published by
# the Free Software Foundation, either version 3 of the License, or
# (at your option) any later version.
#
# This program is distributed in the hope that it will be useful,
# but WITHOUT ANY WARRANTY; without even the implied warranty of
# MERCHANTABILITY or FITNESS FOR A PARTICULAR PURPOSE.  See the
# GNU General Public License for more details.
#
# You should have received a copy of the GNU General Public License
# along with this program.  If not, see <http://www.gnu.org/licenses/>.
#
# This file is part of the polar2grid software package. Polar2grid takes
# satellite observation data, remaps it, and writes it to a file format for
#     input into another program.
# Documentation: http://www.ssec.wisc.edu/software/polar2grid/
#
# Written by David Hoese    September 2014
# University of Wisconsin-Madison
# Space Science and Engineering Center
# 1225 West Dayton Street
# Madison, WI  53706
# david.hoese@ssec.wisc.edu
"""The MIRS frontend extracts data from files created by the Community
Satellite Processing Package (CSPP) direct broadcast version of the
NOAA/STAR Microwave Integrated Retrieval System (MIRS). The software
supports the creation of atmospheric profile and surface parameters from 
ATMS, AMSU-A, and MHS microwave sensor data. For more information
on this product, please see the 
`CSPP MIRS distribution website <http://cimss.ssec.wisc.edu/cspp/mirs_v2.0.shtml>`_.

When executed on Suomi-NPP Advanced Technology Microwave Sounder (ATMS) 
MIRS product files, a limb correction algorithm is applied for  
brightness temperatures reprojections for each of the 22 spectral bands.  
The correction software was provided by Kexin Zhang of NOAA STAR, and
is applied as part of the MIRS ATMS Polar2Grid execution. 

This reader's default resampling algorithm is ``ewa`` for Elliptical Weighted
Averaging resampling. The ``--fornav-D`` option is set to 100 and the
``--fornav-d`` option is set to 1.

The frontend offers the following products:

    +--------------------+----------------------------------------------------+
    | Product Name       | Description                                        |
    +====================+====================================================+
    | rain_rate          | Rain Rate                                          |
    +--------------------+----------------------------------------------------+
    | sea_ice            | Sea Ice in percent                                 |
    +--------------------+----------------------------------------------------+
    | snow_cover         | Snow Cover                                         |
    +--------------------+----------------------------------------------------+
    | tpw                | Total Precipitable Water                           |
    +--------------------+----------------------------------------------------+
    | swe                | Snow Water Equivalence                             |
    +--------------------+----------------------------------------------------+
    | btemp_X            | Brightness Temperature for channel X (see below)   |
    +--------------------+----------------------------------------------------+

For specific brightness temperature band products, use the ``btemp_X`` option,
where ``X`` is a combination of the microwave frequency (integer) and
polarization of the channel. If there is more than one channel at that
frequency and polarization a "count" number is added to the end. To create
output files of all available bands, use the ``--bt-channels`` option.

As an example, the ATMS band options are:

.. list-table:: ATMS Brightness Temperature Channels
    :header-rows: 1
    
    * - **Band Number**
      - **Frequency (GHz)**
      - **Polarization**
      - **Polar2Grid Dataset Name**
    * - 1
      - 23.79
      - V
      - btemp_23v
    * - 2
      - 31.40
      - V
      - btemp_31v
    * - 3
      - 50.30
      - H
      - btemp_50h
    * - 4
      - 51.76
      - H
      - btemp_51h
    * - 5
      - 52.80
      - H
      - btemp_52h
    * - 6
      - 53.59±0.115
      - H
      - btemp_53h
    * - 7
      - 54.40
      - H
      - btemp_54h1
    * - 8
      - 54.94
      - H
      - btemp_54h2
    * - 9
      - 55.50
      - H
      - btemp_55h
    * - 10
      - 57.29
      - H
      - btemp_57h1
    * - 11
      - 57.29±2.17
      - H
      - btemp_57h2
    * - 12
      - 57.29±0.3222±0.048
      - H
      - btemp_57h3
    * - 13
      - 57.29±0.3222±0.022
      - H
      - btemp_57h4
    * - 14
      - 57.29±0.3222±0.010
      - H
      - btemp_57h5
    * - 15
      - 57.29±0.3222±0.0045
      - H
      - btemp_57h6
    * - 16
      - 88.20
      - V
      - btemp_88v
    * - 17
      - 165.50
      - H
      - btemp_165h
    * - 18
      - 183.31±7.0
      - H
      - btemp_183h1
    * - 19
      - 183.31±4.5
      - H
      - btemp_183h2
    * - 20
      - 183.31±3.0
      - H
      - btemp_183h3
    * - 21
      - 183.31±1.8
      - H
      - btemp_183h4
    * - 22
      - 183.31±1.0
      - H
      - btemp_183h5

"""
__docformat__ = "restructuredtext en"

import sys
from datetime import datetime
from netCDF4 import Dataset

import logging
import numpy as np
import os

from polar2grid.core import containers, roles
from polar2grid.core.frontend_utils import BaseMultiFileReader, BaseFileReader, ProductDict, GeoPairDict

try:
    # try getting setuptools/distribute's version of resource retrieval first
    from pkg_resources import resource_string as get_resource_string
except ImportError:
    from pkgutil import get_data as get_resource_string

LOG = logging.getLogger(__name__)
# 'Polo' variable in MIRS files use these values for H/V polarization
POLO_H = 3
POLO_V = 2

# File types (only one for now)
FT_IMG = "MIRS_IMG"
# File variables
RR_VAR = "rr_var"
BT_ALL_VARS = "bt_var"
FREQ_VAR = "freq_var"
LAT_VAR = "latitude_var"
LON_VAR = "longitude_var"
SURF_TYPE_VAR = "surface_type_var"
SICE_VAR = "sea_ice_var"
SNOWCOVER_VAR = "snow_cover_var"
TPW_VAR = "tpw_var"
SWE_VAR = "swe_var"
CLW_VAR = "clw_var"
TSKIN_VAR = "tskin_var"
SFR_VAR = "sfr_var"

PRODUCT_RAIN_RATE = "rain_rate"
PRODUCT_BT_CHANS = "btemp_channels"
PRODUCT_LATITUDE = "latitude"
PRODUCT_LONGITUDE = "longitude"
PRODUCT_SURF_TYPE = "surface_type"
PRODUCT_SICE = "sea_ice"
PRODUCT_SNOW_COVER = "snow_cover"
PRODUCT_TPW = "tpw"
PRODUCT_SWE = "swe"
PRODUCT_CLW = "clw"
PRODUCT_TSKIN = "tskin"
PRODUCT_SFR = "sfr"

PAIR_MIRS_NAV = "mirs_nav"

PRODUCTS = ProductDict()
PRODUCTS.add_product(PRODUCT_LATITUDE, PAIR_MIRS_NAV, "latitude", FT_IMG, LAT_VAR, description="Latitude", units="degrees")
PRODUCTS.add_product(PRODUCT_LONGITUDE, PAIR_MIRS_NAV, "longitude", FT_IMG, LON_VAR, description="Longitude", units="degrees")
PRODUCTS.add_product(PRODUCT_RAIN_RATE, PAIR_MIRS_NAV, "rain_rate", FT_IMG, RR_VAR, description="Rain Rate", units="mm/hr")
PRODUCTS.add_product(PRODUCT_SURF_TYPE, PAIR_MIRS_NAV, "mask", FT_IMG, SURF_TYPE_VAR, description="Surface Type: type of surface:0-ocean,1-sea ice,2-land,3-snow")
PRODUCTS.add_product(PRODUCT_BT_CHANS, PAIR_MIRS_NAV, "brightness_temperature", FT_IMG, BT_ALL_VARS, description="Channel Brightness Temperature for every channel", units="K")
PRODUCTS.add_product(PRODUCT_SICE, PAIR_MIRS_NAV, "sea_ice", FT_IMG, SICE_VAR, description="Sea Ice", units="%")
PRODUCTS.add_product(PRODUCT_SNOW_COVER, PAIR_MIRS_NAV, "snow_cover", FT_IMG, SNOWCOVER_VAR, description="Snow Cover", units="1")
PRODUCTS.add_product(PRODUCT_TPW, PAIR_MIRS_NAV, "total_precipitable_water", FT_IMG, TPW_VAR, description="Total Precipitable Water", units="mm")
PRODUCTS.add_product(PRODUCT_SWE, PAIR_MIRS_NAV, "snow_water_equivalence", FT_IMG, SWE_VAR, description="Snow Water Equivalence", units="cm")
PRODUCTS.add_product(PRODUCT_CLW, PAIR_MIRS_NAV, "cloud_liquid_water", FT_IMG, CLW_VAR, description="Cloud Liquid Water", units="mm")
PRODUCTS.add_product(PRODUCT_TSKIN, PAIR_MIRS_NAV, "skin_temperature", FT_IMG, TSKIN_VAR, description="skin temperature", units="K")
PRODUCTS.add_product(PRODUCT_SFR, PAIR_MIRS_NAV, "snow_fall_rate", FT_IMG, SFR_VAR, description="snow fall rate", units="mm/hr")


GEO_PAIRS = GeoPairDict()
GEO_PAIRS.add_pair(PAIR_MIRS_NAV, PRODUCT_LONGITUDE, PRODUCT_LATITUDE, 0)

### I/O Operations ###

FILE_STRUCTURE = {
    RR_VAR: ("RR", ("scale", "scale_factor"), None, None),
    BT_ALL_VARS: ("BT", ("scale", "scale_factor"), None, None),
    FREQ_VAR: ("Freq", None, None, None),
    LAT_VAR: ("Latitude", None, None, None),
    LON_VAR: ("Longitude", None, None, None),
    SURF_TYPE_VAR: ("Sfc_type", None, None, None),
    SICE_VAR: ("SIce", ("scale", "scale_factor"), None, None),
    SNOWCOVER_VAR: ("Snow", ("scale", "scale_factor"), None, None),
    TPW_VAR: ("TPW", ("scale", "scale_factor"), None, None),
    SWE_VAR: ("SWE", ("scale", "scale_factor"), None, None),
    CLW_VAR: ("CLW", ("scale", "scale_factor"), None, None),
    TSKIN_VAR: ("TSkin", ("scale", "scale_factor"), None, None),
    SFR_VAR: ("SFR", ("scale", "scale_factor"), None, None),
    }

LIMB_SEA_FILE = os.environ.get("ATMS_LIMB_SEA", "polar2grid.mirs:limball_atmssea.txt")
LIMB_LAND_FILE = os.environ.get("ATMS_LIMB_LAND", "polar2grid.mirs:limball_atmsland.txt")


def read_atms_limb_correction_coefficients(fn):
    if os.path.isfile(fn):
        coeff_str = open(fn, "r").readlines()
    else:
        parts = fn.split(":")
        mod_part, file_part = parts if len(parts) == 2 else ("", parts[0])
        mod_part = mod_part or __package__  # self.__module__
        coeff_str = get_resource_string(mod_part, file_part).decode().split("\n")
    # make it a generator
    coeff_str = (line.strip() for line in coeff_str)

    all_coeffs = np.zeros((22, 96, 22), dtype=np.float32)
    all_amean = np.zeros((22, 96, 22), dtype=np.float32)
    all_dmean = np.zeros(22, dtype=np.float32)
    all_nchx = np.zeros(22, dtype=np.int32)
    all_nchanx = np.zeros((22, 22), dtype=np.int32)
    all_nchanx[:] = 9999
    # There should be 22 sections
    for chan_idx in range(22):
        # blank line at the start of each section
        _ = next(coeff_str)

        # section header
        nx, nchx, dmean = [x.strip() for x in next(coeff_str).split(" ") if x]
        nx = int(nx)
        all_nchx[chan_idx] = nchx = int(nchx)
        all_dmean[chan_idx] = float(dmean)

        # coeff locations (indexes to put the future coefficients in)
        locations = [int(x.strip()) for x in next(coeff_str).split(" ") if x]
        assert(len(locations) == nchx)
        for x in range(nchx):
            all_nchanx[chan_idx, x] = locations[x] - 1

        # Read 'nchx' coefficients for each of 96 FOV
        for fov_idx in range(96):
            # chan_num, fov_num, *coefficients, error
            coeff_line_parts = [x.strip() for x in next(coeff_str).split(" ") if x][2:]
            coeffs = [float(x) for x in coeff_line_parts[:nchx]]
            ameans = [float(x) for x in coeff_line_parts[nchx:-1]]
            error_val = float(coeff_line_parts[-1])
            for x in range(nchx):
                all_coeffs[chan_idx, fov_idx, all_nchanx[chan_idx, x]] = coeffs[x]
                all_amean[all_nchanx[chan_idx, x], fov_idx, chan_idx] = ameans[x]

    return all_dmean, all_coeffs, all_amean, all_nchx, all_nchanx


def apply_atms_limb_correction(datasets, dmean, coeffs, amean, nchx, nchanx):
    all_new_ds = []
    coeff_sum = np.zeros(datasets.shape[1], dtype=datasets[0].dtype)
    for channel_idx in range(datasets.shape[0]):
        ds = datasets[channel_idx]
        new_ds = ds.copy()
        all_new_ds.append(new_ds)
        for fov_idx in range(96):
            coeff_sum[:] = 0
            for k in range(nchx[channel_idx]):
                coef = coeffs[channel_idx, fov_idx, nchanx[channel_idx, k]] * (
                    datasets[nchanx[channel_idx, k], :, fov_idx] -
                    amean[nchanx[channel_idx, k], fov_idx, channel_idx])
                coeff_sum += coef
            new_ds[:, fov_idx] = coeff_sum + dmean[channel_idx]

    return all_new_ds


class NetCDFFileReader(object):
    def __init__(self, filepath):
        self.filename = os.path.basename(filepath)
        self.filepath = os.path.realpath(filepath)
        self.nc_obj = Dataset(self.filepath, "r")

    def __getattr__(self, item):
        return getattr(self.nc_obj, item)

    def __getitem__(self, item):
        return self.nc_obj.variables[item]


class MIRSFileReader(BaseFileReader):
    """Basic MIRS file reader.

    If there are alternate formats/structures for MIRS files then new classes should be made.
    """
    FILE_TYPE = FT_IMG

    GLOBAL_FILL_ATTR_NAME = "missing_value"
    # Constant -> (var_name, scale_attr_name, fill_attr_name, frequency)

    # best case nadir resolutions in meters (could be made per band):
    INST_NADIR_RESOLUTION = {
        "atms": 15800,
        "amsua-mhs": 20300,
    }

    # worst case nadir resolutions in meters (could be made per band):
    INST_LIMB_RESOLUTION = {
        "atms": 323100,
        "amsua-mhs": 323100,
    }

    FILENAME_TO_SAT = {
        "M1": "metopb",
        "M2": "metopa",
        "NN": "noaa18",
        "NP": "noaa19",
        "n18": "noaa18",
        "n19": "noaa19",
<<<<<<< HEAD
        "ma1": "metopb",
        "ma2": "metopa",
        # should have file attributes, but just in case:
        "npp": "npp",
        "n20": "n20",
=======
>>>>>>> e6520e46
    }

    def __init__(self, filepath, file_type_info):
        super(MIRSFileReader, self).__init__(NetCDFFileReader(filepath), file_type_info)
        # Not supported in older version of NetCDF4 library
        #self.file_handle.set_auto_maskandscale(False)
        if not self.handles_file(self.file_handle):
            LOG.error("Unknown file format for file %s" % (self.filename,))
            raise ValueError("Unknown file format for file %s" % (self.filename,))

        try:
            self.satellite = self.file_handle.satellite_name.lower()
            self.instrument = self.file_handle.instrument_name.lower()
            self.begin_time = datetime.strptime(self.file_handle.time_coverage_start, "%Y-%m-%dT%H:%M:%SZ")
            self.end_time = datetime.strptime(self.file_handle.time_coverage_end, "%Y-%m-%dT%H:%M:%SZ")
        except AttributeError:
            if self.file_handle.filename.startswith('IMG'):
                self._parse_old_filename()
            else:
                self._parse_new_filename()

        if self.instrument in self.INST_NADIR_RESOLUTION:
            self.nadir_resolution = self.INST_NADIR_RESOLUTION[self.instrument]
        else:
            self.nadir_resolution = None

        if self.instrument in self.INST_LIMB_RESOLUTION:
            self.limb_resolution = self.INST_LIMB_RESOLUTION[self.instrument]
        else:
            self.limb_resolution = None

    def _parse_old_filename(self):
        # IMG_SX.M1.D15238.S1614.E1627.B0000001.WE.HR.ORB.nc
        fn_parts = self.file_handle.filename.split(".")
        self.satellite = self.FILENAME_TO_SAT[fn_parts[1]]
        self.instrument = "amsua-mhs"  # actually combination of mhs and amsu
        self.begin_time = datetime.strptime(fn_parts[2][1:] + fn_parts[3][1:], "%y%j%H%M")
        self.end_time = datetime.strptime(fn_parts[2][1:] + fn_parts[4][1:], "%y%j%H%M")

    def _parse_new_filename(self):
        # NPR-MIRS-IMG_v11r3_n19_s201809112039000_e201809112050000_c201809112117030.nc
        fn_parts = self.file_handle.filename.split('_')
        self.satellite = self.FILENAME_TO_SAT[fn_parts[2]]
        self.instrument = "amsua-mhs"  # actually combination of mhs and amsu
        self.begin_time = datetime.strptime(fn_parts[3][1:-1], "%Y%m%d%H%M%S")
        self.end_time = datetime.strptime(fn_parts[4][1:-1], "%Y%m%d%H%M%S")

    @classmethod
    def handles_file(cls, fn_or_nc_obj):
        """Validate that the file this object represents is something that we actually know how to read.
        """
        try:
            if isinstance(fn_or_nc_obj, str):
                nc_obj = NetCDFFileReader(fn_or_nc_obj)
            else:
                nc_obj = fn_or_nc_obj

            return True
        except AssertionError:
            LOG.debug("File Validation Exception Information: ", exc_info=True)
            return False

    def __getitem__(self, item):
        known_item = self.file_type_info.get(item, item)
        if known_item is None:
            raise KeyError("Key 'None' was not found")

        LOG.debug("Loading %s from %s", known_item[0], self.filename)
        nc_var = self.file_handle[known_item[0]]
        nc_var.set_auto_maskandscale(False)
        return nc_var

    def get_fill_value(self, item, default_type=np.float32):
        fill_value = None
        if item in FILE_STRUCTURE:
            var_name = FILE_STRUCTURE[item][0]
            fill_attr_name = FILE_STRUCTURE[item][2]
            if fill_attr_name:
                fill_value = getattr(self.file_handle[var_name], fill_attr_name)
        if fill_value is None:
            fill_value = getattr(self.file_handle, self.GLOBAL_FILL_ATTR_NAME, None)

        LOG.debug("File fill value for '%s' is '%f'", item, float(fill_value))
        return fill_value

    def get_scale_value(self, item):
        scale_value = None
        if item in FILE_STRUCTURE:
            var_name = FILE_STRUCTURE[item][0]
            scale_attr_name = FILE_STRUCTURE[item][1]
            if scale_attr_name:
                if isinstance(scale_attr_name, str):
                    scale_attr_name = [scale_attr_name]
                for x in scale_attr_name:
                    try:
                        scale_value = float(self.file_handle[var_name].getncattr(x))
                        LOG.debug("File scale value for '%s' is '%f'", item, float(scale_value))
                        break
                    except AttributeError:
                        pass
        return scale_value

    def get_channel_index(self, freq):
        freq_var = self[FREQ_VAR]
        freq_idx = np.nonzero(freq_var[:] == freq)[0]
        # try getting something close
        if freq_idx.shape[0] == 0:
            freq_idx = np.nonzero(np.isclose(freq_var[:], freq, atol=1))[0]
        if freq_idx.shape[0] != 0:
            freq_idx = freq_idx[0]
        else:
            LOG.error("Frequency %f does not exist" % (freq,))
            raise ValueError("Frequency %f does not exist" % (freq,))
        return freq_idx

    def filter_by_frequency(self, item, arr, freq):
        freq_idx = self.get_channel_index(freq)
        freq_var = self[FREQ_VAR]
        freq_dim_idx = self[item].dimensions.index(freq_var.dimensions[0])
        idx_obj = [slice(x) for x in arr.shape]
        idx_obj[freq_dim_idx] = freq_idx
        return arr[idx_obj]

    def filter_by_channel(self, item, arr, idx):
        freq_var = self[FREQ_VAR]
        freq_dim_idx = self[item].dimensions.index(freq_var.dimensions[0])
        idx_obj = [slice(x) for x in arr.shape]
        idx_obj[freq_dim_idx] = idx
        return arr[idx_obj]

    def get_swath_data(self, item, dtype=np.float32, fill=np.nan):
        """Get swath data from the file. Usually requires special processing.
        """
        var_data = self[item][:].astype(dtype)
        freq = FILE_STRUCTURE[item][3]
        if isinstance(freq, int):
            # filter by channel index
            var_data = self.filter_by_channel(item, var_data, freq)
        elif freq:
            # filter by float channel frequency
            var_data = self.filter_by_frequency(item, var_data, freq)
        elif item == BT_ALL_VARS:
            # import ipdb; ipdb.set_trace()
            # special case, make sure dimension order is channel, scan, fov
            channel_dim_name = "Channel"
            scan_dim_name = "Scanline"
            fov_dim_name = "Field_of_view"
            dims = list(self[item].dimensions)
            if dims[0] != channel_dim_name:
                idx = dims.index(channel_dim_name)
                var_data = np.swapaxes(var_data, 0, idx)
                # reorder the dimension names
                swap_name = dims[0]
                dims[0] = channel_dim_name
                dims[idx] = swap_name
            if dims[1] != scan_dim_name:
                idx = dims.index(scan_dim_name)
                var_data = np.swapaxes(var_data, 1, idx)
                swap_name = dims[1]
                dims[1] = scan_dim_name
                dims[idx] = swap_name

        file_fill = self.get_fill_value(item)
        file_scale = self.get_scale_value(item)

        bad_mask = None
        if file_fill:
            if item == LON_VAR:
                # Because appaarently -999.79999877929688 is a fill value now
                bad_mask = (var_data == file_fill) | (var_data < -180) | (var_data > 180)
            elif item == LAT_VAR:
                # Because appaarently -999.79999877929688 is a fill value now
                bad_mask = (var_data == file_fill) | (var_data < -90) | (var_data > 90)
            else:
                bad_mask = var_data == file_fill
            var_data[bad_mask] = fill
        if file_scale:
            var_data = var_data.astype(dtype)
            if bad_mask is not None:
                var_data[~bad_mask] = var_data[~bad_mask] * file_scale
            else:
                var_data = var_data * file_scale

        return var_data


class MIRSMultiReader(BaseMultiFileReader):
    def __init__(self, filenames=None):
        super(MIRSMultiReader, self).__init__(FILE_STRUCTURE, MIRSFileReader)

    @classmethod
    def handles_file(cls, fn_or_nc_obj):
        return MIRSFileReader.handles_file(fn_or_nc_obj)

    def get_channel_index(self, freq):
        return self.file_readers[0].get_channel_index(freq)

    @property
    def satellite(self):
        return self.file_readers[0].satellite

    @property
    def instrument(self):
        return self.file_readers[0].instrument

    @property
    def begin_time(self):
        return self.file_readers[0].begin_time

    @property
    def end_time(self):
        return self.file_readers[-1].end_time

    @property
    def nadir_resolution(self):
        return self.file_readers[0].nadir_resolution

    @property
    def limb_resolution(self):
        return self.file_readers[0].limb_resolution

    @property
    def filepaths(self):
        return [fr.filepath for fr in self.file_readers]


FILE_CLASSES = {
    FT_IMG: MIRSMultiReader,
}


def get_file_type(filepath):
    LOG.debug("Checking file type for %s", filepath)
    if not filepath.endswith(".nc"):
        return None

    nc_obj = Dataset(filepath, "r")
    for file_kind, file_class in FILE_CLASSES.items():
        if file_class.handles_file(nc_obj):
            return file_kind

    LOG.debug("File doesn't match any known file types: %s", filepath)
    return None


class Frontend(roles.FrontendRole):
    """Polar2Grid Frontend object for handling MIRS files.
    """
    FILE_EXTENSIONS = [".nc"]
    PRODUCTS = PRODUCTS
    GEO_PAIRS = GEO_PAIRS

    def __init__(self, **kwargs):
        super(Frontend, self).__init__(**kwargs)
        self._load_files(self.find_files_with_extensions())
        self.all_bt_channels = []
        self.update_dynamic_products()

        self.secondary_product_functions = {}
        for pname in self.all_bt_channels:
            self.secondary_product_functions[pname] = self.limb_correct_atms_bt

    def update_dynamic_products(self):
        fh = self.file_readers['MIRS_IMG'].file_readers[0]
        freq = fh[('Freq',)]
        polo = fh[('Polo',)]
        from collections import Counter
        c = Counter()
        normals = []
        for idx, (f, p) in enumerate(zip(freq, polo)):
            normal_f = str(int(f))
            normal_p = 'v' if p == POLO_V else 'h'
            c[normal_f + normal_p] += 1
            normals.append((idx, f, p, normal_f, normal_p))

        c2 = Counter()
        new_names = []
        for idx, f, p, normal_f, normal_p in normals:
            c2[normal_f + normal_p] += 1
            new_name = "btemp_{}{}{}".format(normal_f, normal_p, str(c2[normal_f + normal_p] if c[normal_f + normal_p] > 1 else ''))
            new_names.append(new_name)
            var_name = 'bt_var_{}'.format(new_name)
            FILE_STRUCTURE[var_name] = ("BT", ("scale", "scale_factor"), None, idx)
            self.PRODUCTS.add_product(new_name, PAIR_MIRS_NAV, "toa_brightness_temperature", FT_IMG, var_name, description="Channel Brightness Temperature at {}GHz".format(f), units="K", frequency=f, dependencies=(PRODUCT_BT_CHANS, PRODUCT_SURF_TYPE), channel_index=idx)
            self.all_bt_channels.append(new_name)

    def _load_files(self, filepaths):
        self.file_readers = {}
        for filepath in filepaths:
            file_type = get_file_type(filepath)
            if file_type is None:
                LOG.debug("Unrecognized file: %s", filepath)
                continue

            if file_type in self.file_readers:
                file_reader = self.file_readers[file_type]
            else:
                self.file_readers[file_type] = file_reader = FILE_CLASSES[file_type]()
            file_reader.add_file(filepath)

        # Get rid of the readers we aren't using
        for file_type, file_reader in self.file_readers.items():
            if not len(file_reader):
                del self.file_readers[file_type]
            else:
                self.file_readers[file_type].finalize_files()

        if not self.file_readers:
            LOG.error("No useable files loaded")
            raise ValueError("No useable files loaded")

        first_length = len(self.file_readers[next(iter(self.file_readers.keys()))])
        if not all(len(x) == first_length for x in self.file_readers.values()):
            LOG.error("Corrupt directory: Varying number of files for each type")
            ft_str = "\n\t".join("%s: %d" % (ft, len(fr)) for ft, fr in self.file_readers.items())
            LOG.debug("File types and number of files:\n\t%s", ft_str)
            raise RuntimeError("Corrupt directory: Varying number of files for each type")

        self.available_file_types = self.file_readers.keys()

    @property
    def available_product_names(self):
        raw_products = [p for p in self.PRODUCTS.all_raw_products if self.raw_product_available(p)]
        return sorted(self.PRODUCTS.get_product_dependents(raw_products))

    def raw_product_available(self, product_name):
        """Is it possible to load the provided product with the files provided to the `Frontend`.

        :returns: True if product can be loaded, False otherwise (including if product is not a raw product)
        """
        product_def = self.PRODUCTS[product_name]
        if product_def.is_raw:
            if isinstance(product_def.file_type, str):
                file_type = product_def.file_type
            else:
                return any(ft in self.file_readers for ft in product_def.file_type)

            return file_type in self.file_readers
        return False

    @property
    def all_product_names(self):
        return self.PRODUCTS.keys()

    @property
    def default_products(self):
        if os.getenv("P2G_MIRS_DEFAULTS", None):
            return os.getenv("P2G_MIRS_DEFAULTS")

        return list({PRODUCT_RAIN_RATE, 'btemp_88v', 'btemp_89v1'} &
                    set(self.PRODUCTS.keys()))

    @property
    def begin_time(self):
        return self.file_readers[next(iter(self.file_readers.keys()))].begin_time

    @property
    def end_time(self):
        return self.file_readers[next(iter(self.file_readers.keys()))].end_time

    def create_swath_definition(self, lon_product, lat_product):
        product_def = self.PRODUCTS[lon_product["product_name"]]
        lon_file_reader = self.file_readers[product_def.file_type]
        product_def = self.PRODUCTS[lat_product["product_name"]]
        lat_file_reader = self.file_readers[product_def.file_type]

        # sanity check
        for k in ["data_type", "swath_rows", "swath_columns", "rows_per_scan", "fill_value"]:
            if lon_product[k] != lat_product[k]:
                if k == "fill_value" and np.isnan(lon_product[k]) and np.isnan(lat_product[k]):
                    # NaN special case: NaNs can't be compared normally
                    continue
                LOG.error("Longitude and latitude products do not have equal attributes: %s", k)
                raise RuntimeError("Longitude and latitude products do not have equal attributes: %s" % (k,))

        swath_name = lon_product["product_name"] + "_" + lat_product["product_name"]
        swath_definition = containers.SwathDefinition(
            swath_name=swath_name, longitude=lon_product["swath_data"], latitude=lat_product["swath_data"],
            data_type=lon_product["data_type"], swath_rows=lon_product["swath_rows"],
            swath_columns=lon_product["swath_columns"], rows_per_scan=lon_product["swath_rows"],
            source_filenames=sorted(set(lon_file_reader.filepaths + lat_file_reader.filepaths)),
            nadir_resolution=lon_file_reader.nadir_resolution, limb_resolution=lat_file_reader.limb_resolution,
            fill_value=lon_product["fill_value"],
        )

        # Tell the lat and lon products not to delete the data arrays, the swath definition will handle that
        lon_product.set_persist()
        lat_product.set_persist()

        # mmmmm, almost circular
        lon_product["swath_definition"] = swath_definition
        lat_product["swath_definition"] = swath_definition

        return swath_definition

    def create_raw_swath_object(self, product_name, swath_definition):
        product_def = self.PRODUCTS[product_name]
        file_reader = self.file_readers[product_def.file_type]
        filename = product_name + ".dat"
        if os.path.isfile(filename):
            if not self.overwrite_existing:
                LOG.error("Binary file already exists: %s" % (filename,))
                raise RuntimeError("Binary file already exists: %s" % (filename,))
            else:
                LOG.warning("Binary file already exists, will overwrite: %s", filename)

        # TODO: Get the data type from the data or allow the user to specify
        try:
            shape = file_reader.write_var_to_flat_binary(product_def.file_key, filename)
        except (OSError, ValueError):
            LOG.error("Could not extract data from file")
            LOG.debug("Extraction exception: ", exc_info=True)
            raise

        kwargs = {}
        if hasattr(product_def, "channel_index"):
            kwargs["channel_index"] = product_def.channel_index
            # frequencies should be the same for each file (if multiple loaded) so just take the first (0) one
            kwargs["frequency"] = file_reader[FREQ_VAR][0][product_def.channel_index]
        elif hasattr(product_def, "frequency"):
            channel_index = file_reader.get_channel_index(product_def.frequency)
            kwargs["channel_index"] = channel_index
            kwargs["frequency"] = product_def.frequency
        one_swath = containers.SwathProduct(
            product_name=product_name, description=product_def.description, units=product_def.units,
            reader='mirs',
            satellite=file_reader.satellite, instrument=file_reader.instrument,
            begin_time=file_reader.begin_time, end_time=file_reader.end_time,
            swath_definition=swath_definition, fill_value=np.nan,
            swath_rows=shape[0], swath_columns=shape[1], data_type=np.float32, swath_data=filename,
            source_filenames=file_reader.filepaths, data_kind=product_def.data_kind, rows_per_scan=shape[0],
            **kwargs
        )
        return one_swath

    def create_scene(self, products=None, nprocs=1, all_bt_channels=False, **kwargs):
        if nprocs != 1:
            raise NotImplementedError("The MIRS frontend does not support multiple processes yet")
        if products is None:
            if not all_bt_channels:
                LOG.debug("No products specified to frontend, will try to load logical defaults")
                products = self.default_products
            else:
                products = []
        if all_bt_channels:
            products.extend([x for x in self.PRODUCTS.keys() if x.startswith('btemp_') and x != PRODUCT_BT_CHANS])
            products = list(set(products))

        # Do we actually have all of the files needed to create the requested products?
        products = self.loadable_products(products)

        # Needs to be ordered (least-depended product -> most-depended product)
        products_needed = self.PRODUCTS.dependency_ordered_products(products)
        geo_pairs_needed = self.PRODUCTS.geo_pairs_for_products(products_needed, self.available_file_types)
        # both lists below include raw products that need extra processing/masking
        raw_products_needed = (p for p in products_needed if self.PRODUCTS.is_raw(p, geo_is_raw=True))
        secondary_products_needed = [p for p in products_needed if self.PRODUCTS.needs_processing(p)]
        for p in secondary_products_needed:
            if p not in self.secondary_product_functions:
                msg = "Product (secondary or extra processing) required, but not sure how to make it: '%s'" % (p,)
                LOG.error(msg)
                raise ValueError(msg)

        LOG.debug("Extracting data to create the following products:\n\t%s", "\n\t".join(products))
        # final scene object we'll be providing to the caller
        scene = containers.SwathScene()
        # Dictionary of all products created so far (local variable so we don't hold on to any product objects)
        products_created = {}
        swath_definitions = {}

        # Load geographic products - every product needs a geo-product
        for geo_pair_name in geo_pairs_needed:
            lon_product_name = self.GEO_PAIRS[geo_pair_name].lon_product
            lat_product_name = self.GEO_PAIRS[geo_pair_name].lat_product
            # longitude
            if lon_product_name not in products_created:
                one_lon_swath = self.create_raw_swath_object(lon_product_name, None)
                products_created[lon_product_name] = one_lon_swath
                if lon_product_name in products:
                    # only process the geolocation product if the user requested it that way
                    scene[lon_product_name] = one_lon_swath
            else:
                one_lon_swath = products_created[lon_product_name]

            # latitude
            if lat_product_name not in products_created:
                one_lat_swath = self.create_raw_swath_object(lat_product_name, None)
                products_created[lat_product_name] = one_lat_swath
                if lat_product_name in products:
                    # only process the geolocation product if the user requested it that way
                    scene[lat_product_name] = one_lat_swath
            else:
                one_lat_swath = products_created[lat_product_name]

            swath_definitions[geo_pair_name] = self.create_swath_definition(one_lon_swath, one_lat_swath)

        # Create each raw products (products that are loaded directly from the file)
        for product_name in raw_products_needed:
            if product_name in products_created:
                # already created
                continue

            try:
                LOG.info("Creating data product '%s'", product_name)
                swath_def = swath_definitions[self.PRODUCTS[product_name].get_geo_pair_name(self.available_file_types)]
                one_swath = products_created[product_name] = self.create_raw_swath_object(product_name, swath_def)
            except (ValueError, OSError):
                LOG.error("Could not create raw product '%s'", product_name)
                LOG.debug("Debug: ", exc_info=True)
                if self.exit_on_error:
                    raise
                continue

            if product_name in products:
                # the user wants this product
                scene[product_name] = one_swath

        # Dependent products and Special cases (i.e. non-raw products that need further processing)
        for product_name in reversed(secondary_products_needed):
            product_func = self.secondary_product_functions[product_name]
            swath_def = swath_definitions[self.PRODUCTS[product_name].geo_pair_name]

            try:
                LOG.info("Creating secondary product '%s'", product_name)
                one_swath = product_func(product_name, swath_def, products_created)
            except (ValueError, OSError, KeyError):
                LOG.error("Could not create product (unexpected error): '%s'", product_name)
                LOG.debug("Could not create product (unexpected error): '%s'", product_name, exc_info=True)
                if self.exit_on_error:
                    raise
                continue

            if one_swath is None:
                LOG.debug("Secondary product function did not produce a swath product")
                if product_name in scene:
                    LOG.debug("Removing original swath that was created before")
                    del scene[product_name]
                continue
            products_created[product_name] = one_swath
            if product_name in products:
                # the user wants this product
                scene[product_name] = one_swath

        return scene

    def limb_correct_atms_bt(self, product_name, swath_definition, products_created, fill=np.nan):
        bt_product = products_created[product_name]
        if bt_product["instrument"].lower() != "atms":
            LOG.info("Limb Correction will not be applied to non-ATMS BTs")
            return products_created[product_name]

        LOG.info("Starting ATMS Limb Correction...")

        product_def = self.PRODUCTS[product_name]
        deps = product_def.dependencies
        if len(deps) != 2:
            LOG.error("Expected 1 dependencies to create corrected BT product, got %d" % (len(deps),))
            raise ValueError("Expected 1 dependencies to create corrected BT product, got %d" % (len(deps),))

        full_bt_product_name = deps[0]
        full_bt_product = products_created[full_bt_product_name]
        full_bt_data = full_bt_product.get_data_array("swath_data")
        surf_type_name = deps[1]
        surf_type_product = products_created[surf_type_name]
        surf_type_mask = surf_type_product.get_data_array("swath_data")

        bt_data = bt_product.get_data_array("swath_data", mode="r+")
        sea_coeff_results = read_atms_limb_correction_coefficients(LIMB_SEA_FILE)
        new_sea_bt_data = apply_atms_limb_correction(full_bt_data, *sea_coeff_results)
        land_coeff_results = read_atms_limb_correction_coefficients(LIMB_LAND_FILE)
        new_land_bt_data = apply_atms_limb_correction(full_bt_data, *land_coeff_results)
        is_sea = (surf_type_mask == 0)
        bt_data[is_sea] = new_sea_bt_data[bt_product["channel_index"]][is_sea]
        bt_data[~is_sea] = new_land_bt_data[bt_product["channel_index"]][~is_sea]

        # return the same original swath object since we modified the data in place
        return products_created[product_name]


def add_frontend_argument_groups(parser):
    """Add command line arguments to an existing parser.

    :returns: list of group titles added
    """
    # parser.set_defaults(remap_method="ewa", fornav_D=100, fornav_d=1, maximum_weight_mode=True)
    parser.set_defaults(remap_method="ewa", fornav_D=100, fornav_d=1)

    group_title = "Frontend Initialization"
    group = parser.add_argument_group(title=group_title, description="swath extraction initialization options")
    group.add_argument("--list-products", dest="list_products", action="store_true",
                        help="List available frontend products")
    group_title = "Frontend Swath Extraction"
    group = parser.add_argument_group(title=group_title, description="swath extraction options")
    group.add_argument("--bt-channels", dest="all_bt_channels", action='store_true',
                       help="Add all BT channels to the list of requested products")
    group.add_argument("-p", "--products", dest="products", nargs="*", default=None,
                       help="Specify frontend products to process")
    return ["Frontend Initialization", "Frontend Swath Extraction"]


def main():
    from polar2grid.core.script_utils import create_basic_parser, setup_logging, create_exc_handler
    parser = create_basic_parser(description="Extract image data from MIRS files and print JSON scene dictionary")
    subgroup_titles = add_frontend_argument_groups(parser)
    parser.add_argument('-f', dest='data_files', nargs="+", default=[],
                        help="List of data files and directories to get extract data from")
    parser.add_argument('-o', dest="output_filename", default=None,
                        help="Output filename for JSON scene (default is to stdout)")
    global_keywords = ("keep_intermediate", "overwrite_existing", "exit_on_error")
    args = parser.parse_args(subgroup_titles=subgroup_titles, global_keywords=global_keywords)

    levels = [logging.ERROR, logging.WARN, logging.INFO, logging.DEBUG]
    setup_logging(console_level=levels[min(3, args.verbosity)], log_filename=args.log_fn)
    sys.excepthook = create_exc_handler(LOG.name)
    LOG.debug("Starting script with arguments: %s", " ".join(sys.argv))

    list_products = args.subgroup_args["Frontend Initialization"].pop("list_products")
    f = Frontend(search_paths=args.data_files, **args.subgroup_args["Frontend Initialization"])

    if list_products:
        print("\n".join(f.available_product_names))
        return 0

    scene = f.create_scene(**args.subgroup_args["Frontend Swath Extraction"])
    json_str = scene.dumps(persist=True)
    if args.output_filename:
        with open(args.output_filename, 'w') as output_file:
            output_file.write(json_str)
    else:
        print(json_str)
    return 0

if __name__ == "__main__":
    sys.exit(main())<|MERGE_RESOLUTION|>--- conflicted
+++ resolved
@@ -373,14 +373,11 @@
         "NP": "noaa19",
         "n18": "noaa18",
         "n19": "noaa19",
-<<<<<<< HEAD
         "ma1": "metopb",
         "ma2": "metopa",
         # should have file attributes, but just in case:
         "npp": "npp",
         "n20": "n20",
-=======
->>>>>>> e6520e46
     }
 
     def __init__(self, filepath, file_type_info):
