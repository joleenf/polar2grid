#!/usr/bin/env python3
# encoding: utf-8
# Copyright (C) 2017 Space Science and Engineering Center (SSEC),
#  University of Wisconsin-Madison.
#
#     This program is free software: you can redistribute it and/or modify
#     it under the terms of the GNU General Public License as published by
#     the Free Software Foundation, either version 3 of the License, or
#     (at your option) any later version.
#
#     This program is distributed in the hope that it will be useful,
#     but WITHOUT ANY WARRANTY; without even the implied warranty of
#     MERCHANTABILITY or FITNESS FOR A PARTICULAR PURPOSE.  See the
#     GNU General Public License for more details.
#
#     You should have received a copy of the GNU General Public License
#     along with this program.  If not, see <http://www.gnu.org/licenses/>.
#
# This file is part of the polar2grid software package. Polar2grid takes
# satellite observation data, remaps it, and writes it to a file format for
# input into another program.
# Documentation: http://www.ssec.wisc.edu/software/polar2grid/
#
#     Written by David Hoese    June 2017
#     University of Wisconsin-Madison
#     Space Science and Engineering Center
#     1225 West Dayton Street
#     Madison, WI  53706
#     david.hoese@ssec.wisc.edu
"""The CLAVR-x reader is for reading files created by the Community 
Satellite Processing Package (CSPP) Clouds from AVHRR Extended 
(CLAVR-x) processing system software. The CLAVR-x reader 
supports CSPP CLAVR-x product files created from VIIRS, MODIS 
and AVHRR imaging sensors in the native HDF4 format.
The reader can be specified with the ``polar2grid.sh``
command using the ``clavrx`` reader name.
The CLAVR-x reader provides the following products, which include 
support for the VIIRS Day/Night Band Lunar Reflectance:

+------------------------+---------------------------------------------+
| Product Name           | Description                                 |
+========================+=============================================+
| cloud_type             | Cloud Type                                  |
+------------------------+---------------------------------------------+
| cld_height_acha        | Cloud Top Height (m)                        |
+------------------------+---------------------------------------------+
| cld_temp_acha          | Cloud Top Temperature (K)                   |
+------------------------+---------------------------------------------+
| cld_emiss_acha         | Cloud Emissivity                            |
+------------------------+---------------------------------------------+
| cld_opd_dcomp          | Cloud Optical Depth Daytime                 |
+------------------------+---------------------------------------------+
| cld_opd_nlcomp         | Cloud Optical Depth Nighttime               |
+------------------------+---------------------------------------------+
| cld_reff_dcomp         | Cloud Effective Radius Daytime (micron)     |
+------------------------+---------------------------------------------+
| cld_reff_nlomp         | Cloud Effective Radius Nighttime (micron)   |
+------------------------+---------------------------------------------+
| cloud_phase            | Cloud Phase  (5 categories)                 |
+------------------------+---------------------------------------------+
| rain_rate              | Rain Rate (mm/hr)                           |
+------------------------+---------------------------------------------+
| refl_lunar_dnb_nom     | Lunar Reflectance (VIIRS DNB nighttime only)|
+------------------------+---------------------------------------------+

"""

import os
import sys
import logging
import numpy as np
from polar2grid.readers import ReaderWrapper, main

LOG = logging.getLogger(__name__)

# Limit the number of products shown to Polar2Grid users
# if the user uses the environment variable they can display more
ADVERTISED_DATASETS = os.environ.get('CLAVRX_AD_DATASETS', None)
if ADVERTISED_DATASETS == 'all':
    ADVERTISED_DATASETS = None
elif ADVERTISED_DATASETS:
    ADVERTISED_DATASETS = ADVERTISED_DATASETS.split(" ")
else:
<<<<<<< HEAD
    ADVERTISED_DATASETS = set([
        'cloud_type',
=======
    ADVERTISED_DATASETS = {
        'cloud_type'
>>>>>>> 73db84af
        'cld_temp_acha',
        'cld_height_acha',
        'cloud_phase',
        'cld_opd_dcomp',
        'cld_opd_nlcomp',
        'cld_reff_dcomp',
        'cld_reff_nlcomp',
        'cld_emiss_acha',
        'refl_lunar_dnb_nom',
        'rain_rate',
    }

DAY_ONLY = ['cld_opd_dcomp', 'cld_reff_dcomp']
NIGHT_ONLY = ['cld_opd_nlcomp', 'cld_reff_nlcomp', 'refl_lunar_dnb_nom']


class Frontend(ReaderWrapper):
    FILE_EXTENSIONS = ['.hdf']
    DEFAULT_READER_NAME = 'clavrx'
    DEFAULT_DATASETS = [
        'cloud_type'
        'cld_temp_acha',
        'cld_height_acha',
        'cloud_phase',
        'cld_opd_dcomp',
        'cld_opd_nlcomp',
        'cld_reff_dcomp',
        'cld_reff_nlcomp',
        'cld_emiss_acha',
        'refl_lunar_dnb_nom',
        'rain_rate',
    ]

    @property
    def default_products(self):
        return set(self.DEFAULT_DATASETS) & set(self.available_product_names)

    @property
    def available_product_names(self):
        available = set(self.scene.available_dataset_names(reader_name=self.reader, composites=True))
        return sorted(available & set(self.all_product_names))

    @property
    def all_product_names(self):
        # print(ADVERTISED_DATASETS)
        # print(ADVERTISED_DATASETS & set(self.scene.all_dataset_names(reader_name=self.reader)))
        return ADVERTISED_DATASETS & set(self.scene.all_dataset_names(reader_name=self.reader))

    def filter(self, scene):
        self.filter_daynight_datasets(scene)

    def filter_daynight_datasets(self, scene):
        """Some products are only available at daytime or nighttime"""
        for k in DAY_ONLY + NIGHT_ONLY:
            if k in scene and np.all(scene[k].mask):
                LOG.info("Removing dataset '{}' because it is completely empty".format(k))
                del scene[k]


def add_frontend_argument_groups(parser):
    """Add command line arguments to an existing parser.

    :returns: list of group titles added
    """
    from polar2grid.core.script_utils import ExtendAction
    # Set defaults for other components that may be used in polar2grid processing
    parser.set_defaults(fornav_D=40, fornav_d=1)

    # Use the append_const action to handle adding products to the list
    group_title = "Frontend Initialization"
    group = parser.add_argument_group(title=group_title, description="swath extraction initialization options")
    group.add_argument("--list-products", dest="list_products", action="store_true",
                       help="List available frontend products and exit")
    group_title = "Frontend Swath Extraction"
    group = parser.add_argument_group(title=group_title, description="swath extraction options")
    group.add_argument("-p", "--products", dest="products", nargs="+", default=None, action=ExtendAction,
                       help="Specify frontend products to process")
    return ["Frontend Initialization", "Frontend Swath Extraction"]

if __name__ == "__main__":
    sys.exit(main(description="Extract CLAVR-X swath data into binary files",
                  add_argument_groups=add_frontend_argument_groups))<|MERGE_RESOLUTION|>--- conflicted
+++ resolved
@@ -27,14 +27,14 @@
 #     1225 West Dayton Street
 #     Madison, WI  53706
 #     david.hoese@ssec.wisc.edu
-"""The CLAVR-x reader is for reading files created by the Community 
-Satellite Processing Package (CSPP) Clouds from AVHRR Extended 
-(CLAVR-x) processing system software. The CLAVR-x reader 
-supports CSPP CLAVR-x product files created from VIIRS, MODIS 
+"""The CLAVR-x reader is for reading files created by the Community
+Satellite Processing Package (CSPP) Clouds from AVHRR Extended
+(CLAVR-x) processing system software. The CLAVR-x reader
+supports CSPP CLAVR-x product files created from VIIRS, MODIS
 and AVHRR imaging sensors in the native HDF4 format.
 The reader can be specified with the ``polar2grid.sh``
 command using the ``clavrx`` reader name.
-The CLAVR-x reader provides the following products, which include 
+The CLAVR-x reader provides the following products, which include
 support for the VIIRS Day/Night Band Lunar Reflectance:
 
 +------------------------+---------------------------------------------+
@@ -81,13 +81,8 @@
 elif ADVERTISED_DATASETS:
     ADVERTISED_DATASETS = ADVERTISED_DATASETS.split(" ")
 else:
-<<<<<<< HEAD
     ADVERTISED_DATASETS = set([
         'cloud_type',
-=======
-    ADVERTISED_DATASETS = {
-        'cloud_type'
->>>>>>> 73db84af
         'cld_temp_acha',
         'cld_height_acha',
         'cloud_phase',
@@ -98,7 +93,7 @@
         'cld_emiss_acha',
         'refl_lunar_dnb_nom',
         'rain_rate',
-    }
+    ])
 
 DAY_ONLY = ['cld_opd_dcomp', 'cld_reff_dcomp']
 NIGHT_ONLY = ['cld_opd_nlcomp', 'cld_reff_nlcomp', 'refl_lunar_dnb_nom']
@@ -132,8 +127,6 @@
 
     @property
     def all_product_names(self):
-        # print(ADVERTISED_DATASETS)
-        # print(ADVERTISED_DATASETS & set(self.scene.all_dataset_names(reader_name=self.reader)))
         return ADVERTISED_DATASETS & set(self.scene.all_dataset_names(reader_name=self.reader))
 
     def filter(self, scene):
