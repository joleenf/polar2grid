#!/usr/bin/env python
# encoding: utf-8
"""Utilities and accessor functions to grids and projections used in
polar2grid.

Note: The term 'fit grid' corresponds to any grid that doesn't have all of
its parameters specified in the grid configuration.  Meaning it is likely used
to make a grid that "fits" the data.

:author:       David Hoese (davidh)
:contact:      david.hoese@ssec.wisc.edu
:organization: Space Science and Engineering Center (SSEC)
:copyright:    Copyright (c) 2013 University of Wisconsin SSEC. All rights reserved.
:date:         Jan 2013
:license:      GNU GPLv3

Copyright (C) 2013 Space Science and Engineering Center (SSEC),
 University of Wisconsin-Madison.

   This program is free software: you can redistribute it and/or modify
   it under the terms of the GNU General Public License as published by
   the Free Software Foundation, either version 3 of the License, or
   (at your option) any later version.

   This program is distributed in the hope that it will be useful,
   but WITHOUT ANY WARRANTY; without even the implied warranty of
   MERCHANTABILITY or FITNESS FOR A PARTICULAR PURPOSE.  See the
   GNU General Public License for more details.

   You should have received a copy of the GNU General Public License
   along with this program.  If not, see <http://www.gnu.org/licenses/>.

This file is part of the polar2grid software package. Polar2grid takes
satellite observation data, remaps it, and writes it to a file format for
input into another program.
Documentation: http://www.ssec.wisc.edu/software/polar2grid/

    Written by David Hoese    January 2013
    University of Wisconsin-Madison 
    Space Science and Engineering Center
    1225 West Dayton Street
    Madison, WI  53706
    david.hoese@ssec.wisc.edu

"""
__docformat__ = "restructuredtext en"

from polar2grid.core.constants import GRIDS_ANY,GRIDS_ANY_GPD,GRIDS_ANY_PROJ4,GRID_KIND_PROJ4,GRID_KIND_GPD
from polar2grid.core import Workspace,roles
from shapely import geometry
import pyproj
import numpy

import os
import sys
import logging

try:
    # try getting setuptools/distribute's version of resource retrieval first
    import pkg_resources
    get_resource_string = pkg_resources.resource_string
except ImportError:
    import pkgutil
    get_resource_string = pkgutil.get_data

log = logging.getLogger(__name__)

script_dir = os.path.split(os.path.realpath(__file__))[0]
<<<<<<< HEAD
GRIDS_DIR = script_dir #os.path.split(script_dir)[0] # grids directory is in root pkg dir
GRIDS_CONFIG_FILEPATH   = os.environ.get("POLAR2GRID_GRIDS_CONFIG", "grids.conf")
GRID_COVERAGE_THRESHOLD = float(os.environ.get("POLAR2GRID_GRID_COVERAGE", "0.1")) # 10%
=======
GRIDS_DIR = os.environ.get("POLAR2GRID_GRIDS_DIR", script_dir)
SHAPES_CONFIG_FILEPATH = os.environ.get("POLAR2GRID_SHAPES_CONFIG", "grid_shapes.conf")
GRIDS_CONFIG_FILEPATH = os.environ.get("POLAR2GRID_GRIDS_CONFIG", "grids.conf")

# Filled in later
SHAPES = None
GPD_GRIDS = None
PROJ4_GRIDS = None
>>>>>>> bf4a19de

def determine_grid_coverage(lon_data, lat_data, grids):
    """Take latitude and longitude arrays and a list of grids and determine
    if the data covers any of those grids enough to be "useful".

    The percentage considered useful and the grids shape is contained in
    "grid_shapes.conf".

    `grids` can either be a list of grid names held in the "grids.conf" file,
    that must also be in the "grid_shapes.conf" file, or it can be one of a
    set of constants `GRIDS_ANY`, `GRIDS_ANY_GPD`, `GRIDS_ANY_PROJ4`.
    """
    # Interpret constants
    # Make sure to remove the constant from the list of valid grids
    if grids == GRIDS_ANY or GRIDS_ANY in grids:
        grids = list(set(grids + GPD_GRIDS.keys() + PROJ4_GRIDS.keys()))
        grids.remove(GRIDS_ANY)
    if grids == GRIDS_ANY_PROJ4 or GRIDS_ANY_PROJ4 in grids:
        grids = list(set(grids + PROJ4_GRIDS.keys()))
        grids.remove(GRIDS_ANY_PROJ4)
    if grids == GRIDS_ANY_GPD or GRIDS_ANY_GPD in grids:
        grids = list(set(grids + GPD_GRIDS.keys()))
        grids.remove(GRIDS_ANY_GPD)

    # Flatten the data for easier operations
    lon_data = lon_data.flatten()
    lat_data = lat_data.flatten()

    # Look through each grid to see the data coverage
    useful_grids = []
    lon_data_flipped = None
    for grid_name in grids:
        # If the grid isn't in shapes, then it must be a fit grid
        if grid_name not in SHAPES:
            log.debug("Including fit grid '%s' in processing" % grid_name)
            useful_grids.append(grid_name)
            continue
        tbound,bbound,lbound,rbound,percent = SHAPES[grid_name]
        lon_data_use = lon_data
        if lbound > rbound:
            rbound = rbound + 360.0
            if lon_data_flipped is None:
                lon_data_flipped = lon_data.copy()
                lon_data_flipped[lon_data < 0] += 360
                lon_data_use = lon_data_flipped
        grid_mask = numpy.nonzero( (lat_data < tbound) & (lat_data > bbound) & (lon_data_use < rbound) & (lon_data_use > lbound) )[0]
        grid_percent = (len(grid_mask) / float(len(lat_data)))
        log.debug("Data had a %f coverage in grid %s" % (grid_percent,grid_name))
        if grid_percent >= percent:
            useful_grids.append(grid_name)
    return useful_grids

def determine_grid_coverage_fbf(fbf_lon, fbf_lat, grids):
    lon_workspace,fbf_lon = os.path.split(os.path.realpath(fbf_lon))
    lat_workspace,fbf_lat = os.path.split(os.path.realpath(fbf_lat))
    W = Workspace(lon_workspace)
    lon_data = getattr(W, fbf_lon.split(".")[0])
    W = Workspace(lat_workspace)
    lat_data = getattr(W, fbf_lat.split(".")[0])
    del W

    return determine_grid_coverage(lon_data, lat_data, grids)

def get_grid_info(grid_name):
    if grid_name in GPD_GRIDS:
        return GPD_GRIDS[grid_name].copy()
    elif grid_name in PROJ4_GRIDS:
        return PROJ4_GRIDS[grid_name].copy()
    else:
        log.error("Unknown grid '%s'" % (grid_name,))
        raise ValueError("Unknown grid '%s'" % (grid_name,))

def create_grid_jobs(sat, instrument, bands, fbf_lat, fbf_lon, backend,
        forced_grids=None):
    """Create a dictionary known as `grid_jobs` to be passed to remapping.
    """

    # Check what grids the backend can handle
    all_possible_grids = set()
    for band_kind, band_id in bands.keys():
        this_band_can_handle = backend.can_handle_inputs(sat, instrument, band_kind, band_id, bands[(band_kind, band_id)]["data_kind"])
        bands[(band_kind, band_id)]["grids"] = this_band_can_handle
        if isinstance(this_band_can_handle, str):
            all_possible_grids.update([this_band_can_handle])
        else:
            all_possible_grids.update(this_band_can_handle)
        log.debug("Kind %s Band %s can handle these grids: '%r'" % (band_kind, band_id, this_band_can_handle))

    # Get the set of grids we will use
    if forced_grids is not None:
        if isinstance(forced_grids, list): grids = forced_grids
        else: grids = [forced_grids]
        grids = set(grids)
    else:
        # Check if the data fits in the grids
        all_useful_grids = determine_grid_coverage_fbf(fbf_lon, fbf_lat, list(all_possible_grids))
        grids = set(all_useful_grids)

    # Figure out which grids are useful for data coverage (or forced grids) and the backend can support
    grid_infos = dict((g,get_grid_info(g)) for g in grids)# if g not in [GRIDS_ANY,GRIDS_ANY_GPD,GRIDS_ANY_PROJ4])
    for band_kind, band_id in bands.keys():
        if bands [(band_kind, band_id)]["grids"] == GRIDS_ANY:
            bands [(band_kind, band_id)]["grids"] = list(grids)
        elif bands[(band_kind, band_id)]["grids"] == GRIDS_ANY_PROJ4:
            bands [(band_kind, band_id)]["grids"] = [ g for g in grids if grid_infos[g]["grid_kind"] == GRID_KIND_PROJ4 ]
        elif bands[(band_kind, band_id)]["grids"] == GRIDS_ANY_GPD:
            bands [(band_kind, band_id)]["grids"] = [ g for g in grids if grid_infos[g]["grid_kind"] == GRID_KIND_GPD ]
        elif len(bands[(band_kind, band_id)]["grids"]) == 0:
            log.error("The backend does not support kind %s band %s, won't add to job list..." % (band_kind, band_id))
            # Handled in the next for loop via the inner for loop not adding anything
        else:
            bands[(band_kind, band_id)]["grids"] = grids.intersection(bands[(band_kind, band_id)]["grids"])
            bad_grids = grids - set(bands[(band_kind, band_id)]["grids"])
            if len(bad_grids) != 0 and forced_grids is not None:
                log.error("Backend does not know how to handle grids '%r'" % list(bad_grids))
                raise ValueError("Backend does not know how to handle grids '%r'" % list(bad_grids))

    # Create "grid" jobs to be run through remapping
    # Jobs are per grid per band
    grid_jobs = {}
    for band_kind, band_id in bands.keys():
        for grid_name in bands[(band_kind, band_id)]["grids"]:
            if grid_name not in grid_jobs: grid_jobs[grid_name] = {}
            if (band_kind, band_id) not in grid_jobs[grid_name]: grid_jobs[grid_name][(band_kind, band_id)] = {}
            log.debug("Kind %s band %s will be remapped to grid %s" % (band_kind, band_id, grid_name))
            grid_jobs[grid_name][(band_kind, band_id)] = bands[(band_kind, band_id)].copy()

    if len(grid_jobs) == 0:
        msg = "No backend compatible grids were found to fit the data set"
        log.error(msg)
        raise ValueError(msg)

    return grid_jobs


# Projection tools
def from_proj4(proj4_str):
    proj4_elements = proj4_str.split(" ")
    proj4_dict = dict([ y.split("=") for y in [ x.strip("+") for x in proj4_elements ] ])
    return proj4_dict

def to_proj4(proj4_dict):
    """Convert a dictionary of proj4 parameters back into a proj4 string.

    >>> proj4_str = "+proj=lcc +a=123456 +b=12345"
    >>> proj4_dict = from_proj4(proj4_str)
    >>> new_proj4_str = to_proj4(proj4_dict)
    >>> assert(new_proj4_str == proj4_str)
    """
    # Make sure 'proj' is first, some proj4 parsers don't accept it otherwise
    proj4_str = "+proj=%s" % proj4_dict.pop("proj")
    proj4_str = proj4_str + " " + " ".join(["+%s=%s" % (k,str(v)) for k,v in proj4_dict.items()])
    return proj4_str

def clean_string(s):
    s = s.replace("-", "")
    s = s.replace("(", "")
    s = s.replace(")", "")
    s = s.replace(" ", "")
    s = s.upper()
    return s

def remove_comments(s, comment=";"):
    s = s.strip()
    c_idx = s.find(comment)
    if c_idx != -1:
        return s[:c_idx].strip()
    return s

gpd_conv_funcs = {
        # gpd file stuff:
        "GRIDWIDTH" : int,
        "GRIDHEIGHT" : int,
        "GRIDMAPUNITSPERCELL" : float,
        "GRIDCELLSPERMAPUNIT" : float,
        # mpp file stuff:
        "MAPPROJECTION" : clean_string,
        "MAPREFERENCELATITUDE" : float,
        "MAPSECONDREFERENCELATITUDE" : float,
        "MAPREFERENCELONGITUDE" : float,
        "MAPEQUATORIALRADIUS" : float,
        "MAPPOLARRADIUS" : float,
        "MAPORIGINLATITUDE" : float,
        "MAPORIGINLONGITUDE" : float,
        "MAPECCENTRICITY" : float,
        "MAPECCENTRICITYSQUARED" : float,
        "MAPFALSEEASTING" : float,
        "MAPSCALE" : float
        }

def parse_gpd_str(gpd_file_str):
    gpd_dict = {}
    lines = gpd_file_str.split("\n")
    for line in lines:
        if not line: continue

        line_parts = line.split(":")
        if len(line_parts) != 2:
            log.error("Incorrect gpd syntax: more than one ':' ('%s')" % line)
            continue

        key = clean_string(line_parts[0])
        val = remove_comments(line_parts[1])

        if key not in gpd_conv_funcs:
            log.error("Can't parse gpd file, don't know how to handle key '%s'" % key)
            raise ValueError("Can't parse gpd file, don't know how to handle key '%s'" % key)
        conv_func = gpd_conv_funcs[key]
        val = conv_func(val)
        gpd_dict[key] = val
    return gpd_dict

def parse_gpd(gpd_filepath):
    full_gpd_filepath = os.path.realpath(os.path.expanduser(gpd_filepath))
    if not os.path.exists(full_gpd_filepath):
        try:
            gpd_str = get_resource_string(__name__, gpd_filepath)
        except StandardError:
            log.error("GPD file '%s' does not exist" % (gpd_filepath,))
            raise ValueError("GPD file '%s' does not exist" % (gpd_filepath,))
    else:
        gpd_str = open(full_gpd_filepath, 'r').read()

    try:
        gpd_dict = parse_gpd_str(gpd_str)
    except StandardError:
        log.error("GPD file '%s' could not be parsed." % (gpd_filepath,))
        raise

    return gpd_dict

gpd_proj_to_proj4 = {
        "ALBERSCONICEQUALAREA" : "aea",
        "AZIMUTHALEQUALAREA" : None,
        "AZIMUTHALEQUALAREAELLIPSOID" : None,
        "CYLINDRICALEQUALAREA" : "cea",
        "CYLINDRICALEQUALAREAELLIPSOID" : None,
        "CYLINDRICALEQUIDISTANT" : "eqc",
        "INTEGERIZEDSINUSOIDAL" : None,
        "INTERRUPTEDHOMOLOSINEEQUALAREA" : "igh",
        "LAMBERTCONICCONFORMALELLIPSOID" : "lcc",
        "MERCATOR" : "merc",
        "MOLLWEIDE" : "moll",
        "ORTHOGRAPHIC" : "ortho",
        "POLARSTEREOGRAPHIC" : "ups",
        "POLARSTEREOGRAPHICELLIPSOID" : "ups",
        "SINUSOIDAL" : None,
        "TRANSVERSEMERCATOR" : "tmerc",
        "TRANSVERSEMERCATORELLIPSOID" : None,
        "UNIVERSALTRANSVERSEMERCATOR" : "utm"
        }

gpd2proj4 = {
        # gpd file stuff:
        "GRIDWIDTH" : None,
        "GRIDHEIGHT" : None,
        "GRIDMAPUNITSPERCELL" : None,
        "GRIDCELLSPERMAPUNIT" : None,
        # mpp file stuff:
        "MAPPROJECTION" : "proj",
        "MAPREFERENCELATITUDE" : ["lat_0","lat_1"],
        "MAPSECONDREFERENCELATITUDE" : "lat_ts",
        "MAPREFERENCELONGITUDE" : "lon_0",
        "MAPEQUATORIALRADIUS" : "a",
        "MAPPOLARRADIUS" : "b",
        "MAPORIGINLATITUDE" : None,
        "MAPORIGINLONGITUDE" : None,
        "MAPECCENTRICITY" : "e",
        "MAPECCENTRICITYSQUARED" : "es",
        "MAPFALSEEASTING" : "x_0",
        "MAPSCALE" : None # ?
        }

def _gpd2proj4(gpd_dict):
    proj4_dict = {}
    for k,v in gpd_dict.items():
        if k not in gpd2proj4:
            log.error("Don't know how to convert gpd %s to proj.4" % k)
            raise ValueError("Don't know how to convert gpd %s to proj.4" % k)
        if k == "MAPPROJECTION":
            # Special case
            proj4_dict[gpd2proj4[k]] = gpd_proj_to_proj4[v]
            if proj4_dict[gpd2proj4[k]] is None:
                log.warning("Could not find equivalent proj4 projection name for %s" % v)
        elif k == "MAPREFERENCELATITUDE":
            pkey = gpd2proj4[k]
            pk1,pk2 = pkey
            proj4_dict[pk1] = v
            proj4_dict[pk2] = v
        else:
            pkey = gpd2proj4[k]
            if pkey is not None:
                proj4_dict[gpd2proj4[k]] = v

    return proj4_dict


def gpd_to_proj4(gpd_fn):
    gpd_file = open(gpd_fn, "r")
    gpd_dict = _parse_gpd(gpd_file)
    proj4_dict = _gpd2proj4(gpd_dict)
    return proj4_dict,gpd_dict

### Configuration file functions ###

def _load_proj_string(proj_str):
    """Wrapper to accept epsg strings or proj4 strings
    """
    if proj_str[:4].lower() == "epsg":
        return pyproj.Proj(init=proj_str)
    else:
        return pyproj.Proj(proj_str)

def read_shapes_config_str(config_str):
    # NEW RECORD: Most illegible list comprehensions
    shapes = dict(
            (parts[0],tuple([float(x) for x in parts[1:6]])) for parts in
                    [ [ part.strip() for part in line.split(",") ] for line in config_str.split("\n") if line and not line.startswith("#") ]
            )
    return shapes

def read_shapes_config(config_filepath):
    """Read the "grid_shapes.conf" file and create a dictionary mapping the
    grid name to the bounding box information held in the configuration file.
    """
    full_config_filepath = os.path.realpath(os.path.expanduser(config_filepath))
    if not os.path.exists(full_config_filepath):
        try:
            config_str = get_resource_string(__name__, config_filepath)
            return read_shapes_config_str(config_str)
        except StandardError:
            log.error("Shapes configuration file '%s' does not exist" % (config_filepath,))
            raise ValueError("Shapes configuration file '%s' does not exist" % (config_filepath,))

    config_str = open(full_config_filepath, 'r').read()
    return read_shapes_config_str(config_str)

def parse_gpd_config_line(grid_name, parts):
    """Return a dictionary of information for a specific GPD grid from
    a grid configuration line. ``parts`` should be every comma-separated
    part of the line including the ``grid_name``.
    """
    info = {}

    gpd_filepath = parts[2]
    if not os.path.isabs(gpd_filepath):
        # Its not an absolute path so it must be in the grids dir
        gpd_filepath = os.path.join(GRIDS_DIR, gpd_filepath)
    info["grid_kind"] = GRID_KIND_GPD
    info["static"]    = True
    info["gpd_filepath"] = gpd_filepath

    # Width,Height
    try:
        width = int(parts[3])
        info["grid_width"] = width
        height = int(parts[4])
        info["grid_height"] = height
    except StandardError:
        log.error("Could not convert gpd grid width and height: '%s'" % (grid_name,))
        raise

    # Get corners
    corner_order = ["ul_corner", "ur_corner", "lr_corner", "ll_corner"]
    for corner,(lon,lat) in zip(corner_order, zip(parts[5::2], parts[6::2])):
        lon = float(lon)
        lat = float(lat)
        if lon > 180 or lon < -180:
            msg = "Corner longitudes must be between -180 and 180, not '%f'" % (lon,)
            log.error(msg)
            raise ValueError(msg)
        if lat > 90 or lat < -90:
            msg = "Corner latitude must be between -90 and 90, not '%f'" % (lat,)
            log.error(msg)
            raise ValueError(msg)

        info[corner] = (lon,lat)

    return info

def parse_proj4_config_line(grid_name, parts):
    """Return a dictionary of information for a specific PROJ.4 grid from
    a grid configuration line. ``parts`` should be every comma-separated
    part of the line including the ``grid_name``.
    """
    info = {}

    proj4_str = parts[2]
    # Test to make sure the proj4_str is valid in pyproj's eyes
    try:
        p = _load_proj_string(proj4_str)
        del p
    except StandardError:
        log.error("Invalid proj4 string in '%s' : '%s'" % (grid_name,proj4_str))
        raise

    # Some parts can be None, but not all
    try:
        static = True
        if parts[3] == "None" or parts[3] == '':
            static        = False
            grid_width    = None
        else:
            grid_width    = int(parts[3])

        if parts[4] == "None" or parts[4] == '':
            static        = False
            grid_height   = None
        else:
            grid_height   = int(parts[4])

        if parts[5] == "None" or parts[5] == '':
            static        = False
            pixel_size_x  = None
        else:
            pixel_size_x  = float(parts[5])

        if parts[6] == "None" or parts[6] == '':
            static        = False
            pixel_size_y  = None
        else:
            pixel_size_y  = float(parts[6])

        if parts[7] == "None" or parts[7] == '':
            static        = False
            grid_origin_x = None
        else:
            grid_origin_x = float(parts[7])

        if parts[8] == "None" or parts[8] == '':
            static        = False
            grid_origin_y = None
        else:
            grid_origin_y = float(parts[8])
    except StandardError:
        log.error("Could not parse proj4 grid configuration: '%s'" % (grid_name,))
        raise

    if (pixel_size_x is None and pixel_size_y is not None) or \
            (pixel_size_x is not None and pixel_size_y is None):
        log.error("Both or neither pixel sizes must be specified for '%s'" % grid_name)
        raise ValueError("Both or neither pixel sizes must be specified for '%s'" % grid_name)
    if (grid_width is None and grid_height is not None) or \
            (grid_width is not None and grid_height is None):
        log.error("Both or neither grid sizes must be specified for '%s'" % grid_name)
        raise ValueError("Both or neither grid sizes must be specified for '%s'" % grid_name)
    if (grid_origin_x is None and grid_origin_y is not None) or \
            (grid_origin_x is not None and grid_origin_y is None):
        log.error("Both or neither grid origins must be specified for '%s'" % grid_name)
        raise ValueError("Both or neither grid origins must be specified for '%s'" % grid_name)
    if grid_width is None and pixel_size_x is None:
        log.error("Either grid size or pixel size must be specified for '%s'" % grid_name)
        raise ValueError("Either grid size or pixel size must be specified for '%s'" % grid_name)

    info["grid_kind"]         = GRID_KIND_PROJ4
    info["static"]            = static
    info["proj4_str"]         = proj4_str
    info["pixel_size_x"]      = pixel_size_x
    info["pixel_size_y"]      = pixel_size_y
    info["grid_origin_x"]     = grid_origin_x
    info["grid_origin_y"]     = grid_origin_y
    info["grid_width"]        = grid_width
    info["grid_height"]       = grid_height

    return info

def read_grids_config_str(config_str):
    grid_information = {}

    for line in config_str.split("\n"):
        # Skip comments and empty lines
        if not line or line.startswith("#") or line.startswith("\n"): continue

        # Clean up the configuration line
        line = line.strip("\n,")
        parts = [ part.strip() for part in line.split(",") ]

        if len(parts) != 13 and len(parts) != 9:
            log.error("Grid configuration line '%s' in grid config does not have the correct format" % (line,))
            raise ValueError("Grid configuration line '%s' in grid config does not have the correct format" % (line,))

        grid_name = parts[0]
        if grid_name in grid_information:
            log.error("Grid '%s' is in grid config more than once" % (grid_name,))
            raise ValueError("Grid '%s' is in grid config more than once" % (grid_name,))

        grid_type = parts[1].lower()
        if grid_type == "gpd":
<<<<<<< HEAD
            grid_information[grid_name] = parse_gpd_config_line(grid_name, parts)
=======
            gpd_filepath = parts[2]
            if not os.path.isabs(gpd_filepath):
                # Its not an absolute path so it must be in the grids dir
                # XXX: This is only done because ll2cr requires an actual filepath
                gpd_filepath = os.path.join(GRIDS_DIR, gpd_filepath)
            gpd_grids[grid_name] = {}
            gpd_grids[grid_name]["grid_kind"] = GRID_KIND_GPD
            gpd_grids[grid_name]["gpd_filepath"] = gpd_filepath

            # Width,Height
            # This is an artifact of when we didn't read the actual file
            try:
                width = int(parts[3])
                gpd_grids[grid_name]["grid_width"] = width
                height = int(parts[4])
                gpd_grids[grid_name]["grid_height"] = height
            except StandardError:
                log.error("Could not convert gpd grid width and height: '%s'" % (line,))
                raise

            # Read the file and get information about the grid
            gpd_dict = parse_gpd(gpd_filepath)
            gpd_grids[grid_name].update(**gpd_dict)

>>>>>>> bf4a19de
        elif grid_type == "proj4":
            grid_information[grid_name] = parse_proj4_config_line(grid_name, parts)
        else:
            log.error("Unknown grid type '%s' for grid '%s' in grid config" % (grid_type,grid_name))
            raise ValueError("Unknown grid type '%s' for grid '%s' in grid config" % (grid_type,grid_name))

    return grid_information

<<<<<<< HEAD
def determine_grid_coverage(g_ring, grids, cart, coverage_percent_threshold=GRID_COVERAGE_THRESHOLD):
    """Take a g_ring (polygon vertices of the data) and a list of grids and
    determine if the data covers any of those grids enough to be "useful".

    The percentage considered useful and the grids shape is contained in
    "grid_shapes.conf".

    `grids` can either be a list of grid names held in the "grids.conf" file,
    that must also be in the "grid_shapes.conf" file, or it can be one of a
    set of constants `GRIDS_ANY`, `GRIDS_ANY_GPD`, `GRIDS_ANY_PROJ4`.

    .. warning::

        This will not work with grids or data covering the poles.

    """
    # Interpret constants
    # Make sure to remove the constant from the list of valid grids
    if grids == GRIDS_ANY or GRIDS_ANY in grids:
        grids = list(set(grids + cart.get_all_grid_names(static=True)))
        grids.remove(GRIDS_ANY)
    if grids == GRIDS_ANY_PROJ4 or GRIDS_ANY_PROJ4 in grids:
        grids = list(set(grids + cart.get_kind_grid_names(GRID_KIND_PROJ4, static=True)))
        grids.remove(GRIDS_ANY_PROJ4)
    if grids == GRIDS_ANY_GPD or GRIDS_ANY_GPD in grids:
        grids = list(set(grids + cart.get_kind_grid_names(GRID_KIND_GPD, static=True)))
        grids.remove(GRIDS_ANY_GPD)

    def _correct_g_ring(g_ring, correct_dateline=False):
        # We need to correct for if the polygon cross the dateline
        ring_array = numpy.array(g_ring)
        lat_array  = ring_array[:,1]
        lon_array  = ring_array[:,0]
        # we crossed the dataline if the difference is huge
        # if the dateline we are comparing this with crossed the dateline
        # then we need to go on the 0-360 range too
        crosses_dateline = False
        if correct_dateline or (lon_array.max() - lon_array.min() >= 180):
            crosses_dateline = True
            lon_array[lon_array < 0] += 360.0

        return zip(lon_array, lat_array),crosses_dateline

    # Look through each grid to see the data coverage
    useful_grids = []
    g_ring,crosses_dateline = _correct_g_ring(g_ring)
    data_poly = geometry.Polygon(g_ring)
    for grid_name in grids:
        grid_info = cart.get_grid_info(grid_name, with_corners=True)
        # We don't include dynamic grids this way
        if not grid_info["static"]: continue

        grid_g_ring,grid_crosses_dateline = _correct_g_ring( (
            grid_info["ul_corner"],
            grid_info["ur_corner"],
            grid_info["lr_corner"],
            grid_info["ll_corner"],
            grid_info["ul_corner"]
            ), correct_dateline=crosses_dateline )
        grid_poly = geometry.Polygon( grid_g_ring )

        if grid_crosses_dateline and not crosses_dateline:
            # We need to do the data polygon again because
            # it is in the -180-180 domain instead of 0-360
            # like the grid
            tmp_data_poly = geometry.Polygon( _correct_g_ring(g_ring, correct_dateline=True)[0] )
            intersect_poly = grid_poly.intersection(tmp_data_poly)
        else:
            intersect_poly = grid_poly.intersection(data_poly)
        percent_of_grid_covered = intersect_poly.area / grid_poly.area
        log.debug("Data had a %f%% coverage in grid %s" % (percent_of_grid_covered * 100, grid_name))
        if percent_of_grid_covered >= coverage_percent_threshold:
            useful_grids.append(grid_name)
    return useful_grids

def determine_grid_coverage_bbox(bbox, grids, cart):
    # We were given a bounding box so turn it into polygon coordinates
    g_ring = ( bbox[:2], (bbox[2],bbox[1]), bbox[2:], (bbox[0],bbox[3]), bbox[:2] )
    all_useful_grids = determine_grid_coverage(g_ring, grids, cart)
    return all_useful_grids

def determine_grid_coverage_fbf(fbf_lon, fbf_lat, grids, cart):
    lon_workspace,fbf_lon = os.path.split(os.path.realpath(fbf_lon))
    lat_workspace,fbf_lat = os.path.split(os.path.realpath(fbf_lat))
    W = Workspace(lon_workspace)
    lon_data = getattr(W, fbf_lon.split(".")[0])
    W = Workspace(lat_workspace)
    lat_data = getattr(W, fbf_lat.split(".")[0])
    del W

    south_lat,north_lat = lat_data.min(),lat_data.max()
    west_lon,east_lon   = lon_data.min(),lon_data.max()
    # Correct for dateline, if the difference is less than 1 degree we
    # know that we crossed the dateline
    if west_lon <= -179.0 and east_lon >= 179.0:
        west_lon,east_lon = lon_data[ lon_data > 0 ].min(),lon_data[ lon_data < 0 ].max()
    print west_lon,east_lon

    bbox = (west_lon, north_lat, east_lon, south_lat)
    return determine_grid_coverage_bbox(bbox, grids, cart)

def create_grid_jobs(sat, instrument, bands, backend, cart,
        forced_grids=None, fbf_lat=None, fbf_lon=None,
        bbox=None, g_ring=None):
    """Create a dictionary known as `grid_jobs` to be passed to remapping.
    """

    # Check what grids the backend can handle
    all_possible_grids = set()
    for band_kind, band_id in bands.keys():
        this_band_can_handle = backend.can_handle_inputs(sat, instrument, band_kind, band_id, bands[(band_kind, band_id)]["data_kind"])
        bands[(band_kind, band_id)]["grids"] = this_band_can_handle
        if isinstance(this_band_can_handle, str):
            all_possible_grids.update([this_band_can_handle])
        else:
            all_possible_grids.update(this_band_can_handle)
        log.debug("Kind %s Band %s can handle these grids: '%r'" % (band_kind, band_id, this_band_can_handle))

    # Get the set of grids we will use
    do_grid_deter = False
    grids = []
    all_useful_grids = []
    if None in forced_grids or forced_grids is None:
        # The user wants grid determination
        do_grid_deter = True
        if None in forced_grids: forced_grids.remove(None)

    if forced_grids is not None:
        if isinstance(forced_grids, list): grids = forced_grids
        else: grids = [forced_grids]
    if do_grid_deter:
        # Check if the data fits in the grids
        if g_ring is not None:
            all_useful_grids = determine_grid_coverage(g_ring, list(all_possible_grids), cart)
        elif bbox is not None:
            all_useful_grids = determine_grid_coverage_bbox(bbox, list(all_possible_grids), cart)
        elif fbf_lat is not None and fbf_lon is not None:
            all_useful_grids = determine_grid_coverage_fbf(fbf_lon, fbf_lat, list(all_possible_grids), cart)
        else:
            msg = "Grid determination requires a g_ring, a bounding box, or latitude and longitude binary files"
            log.error(msg)
            raise ValueError(msg)
    # Join any determined grids with any forced grids
    grids = set(all_useful_grids + grids)

    # Figure out which grids are useful for data coverage (or forced grids) and the backend can support
    grid_infos = dict((g,cart.get_grid_info(g)) for g in grids)# if g not in [GRIDS_ANY,GRIDS_ANY_GPD,GRIDS_ANY_PROJ4])
    for band_kind, band_id in bands.keys():
        if bands [(band_kind, band_id)]["grids"] == GRIDS_ANY:
            bands [(band_kind, band_id)]["grids"] = list(grids)
        elif bands[(band_kind, band_id)]["grids"] == GRIDS_ANY_PROJ4:
            bands [(band_kind, band_id)]["grids"] = [ g for g in grids if grid_infos[g]["grid_kind"] == GRID_KIND_PROJ4 ]
        elif bands[(band_kind, band_id)]["grids"] == GRIDS_ANY_GPD:
            bands [(band_kind, band_id)]["grids"] = [ g for g in grids if grid_infos[g]["grid_kind"] == GRID_KIND_GPD ]
        elif len(bands[(band_kind, band_id)]["grids"]) == 0:
            log.error("The backend does not support kind %s band %s, won't add to job list..." % (band_kind, band_id))
            # Handled in the next for loop via the inner for loop not adding anything
        else:
            bands[(band_kind, band_id)]["grids"] = grids.intersection(bands[(band_kind, band_id)]["grids"])
            bad_grids = grids - set(bands[(band_kind, band_id)]["grids"])
            if len(bad_grids) != 0 and forced_grids is not None:
                log.error("Backend does not know how to handle grids '%r'" % list(bad_grids))
                raise ValueError("Backend does not know how to handle grids '%r'" % list(bad_grids))

    # Create "grid" jobs to be run through remapping
    # Jobs are per grid per band
    grid_jobs = {}
    for band_kind, band_id in bands.keys():
        for grid_name in bands[(band_kind, band_id)]["grids"]:
            if grid_name not in grid_jobs: grid_jobs[grid_name] = {}
            if (band_kind, band_id) not in grid_jobs[grid_name]: grid_jobs[grid_name][(band_kind, band_id)] = {}
            log.debug("Kind %s band %s will be remapped to grid %s" % (band_kind, band_id, grid_name))
            grid_jobs[grid_name][(band_kind, band_id)] = bands[(band_kind, band_id)].copy()
            grid_jobs[grid_name][(band_kind, band_id)]["grid_info"] = cart.get_grid_info(grid_name)

    if len(grid_jobs) == 0:
        msg = "No backend compatible grids were found to fit the data set"
        log.error(msg)
        raise ValueError(msg)

    return grid_jobs

class Cartographer(roles.CartographerRole):
    """Object that holds grid information about the grids added
    to it. This Cartographer can handle PROJ4 and GPD grids.
    """

    grid_information = {}

    def __init__(self, *grid_configs, **kwargs):
        if len(grid_configs) == 0:
            log.info("Using default grid configuration: '%s' " % (GRIDS_CONFIG_FILEPATH,))
            grid_configs = (GRIDS_CONFIG_FILEPATH,)

        for grid_config in grid_configs:
            log.info("Loading grid configuration '%s'" % (grid_config,))
            self.add_grid_config(grid_config)

    def add_grid_config(self, grid_config_filename):
        """Load a grid configuration file. If a ``grid_name`` was already
        added its information is overwritten.
        """
        grid_information  = self.read_grids_config(grid_config_filename)
        self.grid_information.update(**grid_information)

    def add_grid_config_str(self, grid_config_line):
        grid_information = read_grids_config_str(grid_config_line)
        self.grid_information.update(**grid_information)

    def add_gpd_grid_info(self, grid_name, gpd_filename,
            ul_lon, ul_lat,
            ur_lon, ur_lat,
            lr_lon, lr_lat,
            ll_lon, ll_lat
            ):
        # Trick the parse function to think this came from a config line
        parts = (
                grid_name, "gpd", gpd_filename,
                ul_lon, ul_lat,
                ur_lon, ur_lat,
                lr_lon, lr_lat,
                ll_lon, ll_lat
                )
        self.grid_information[grid_name] = parse_gpd_config_line(grid_name, parts)

    def add_proj4_grid_info(self, grid_name,
            proj4_str, width, height,
            pixel_size_x, pixel_size_y,
            origin_x, origin_y
            ):
        # Trick the parse function to think this came from a config line
        parts = (
                grid_name, "proj4", proj4_str,
                width, height,
                pixel_size_x, pixel_size_y,
                origin_x, origin_y
                )
        self.grid_information[grid_name] = parse_proj4_config_line(grid_name, parts)

    def get_all_grid_info(self):
        # We need to make sure we copy the entire thing so the user can't
        # change things
        ret_ginfo = { grid_name : info.copy()
                for grid_name,info in self.grid_information.items() }
        return ret_ginfo

    def get_static_grid_info(self):
        ret_ginfo = { grid_name : info.copy()
                for grid_name,info in self.grid_information.items() if info["static"] }
        return ret_ginfo

    def get_dynamic_grid_info(self):
        ret_ginfo = { grid_name : info.copy()
                for grid_name,info in self.grid_information.items() if not info["static"] }
        return ret_ginfo

    def get_kind_grid_info(self, grid_kind):
        return { x : info.copy()
                for x,info in self.grid_information.items() if info["grid_kind"] == grid_kind }

    def get_all_grid_names(self, static=False):
        return [ k for k in self.grid_information.keys() if not static or self.grid_information[k]["static"] ]

    def get_kind_grid_names(self, grid_kind, static=False):
        return [ x for x,info in self.grid_information.items() if info["grid_kind"] == grid_kind and (not static or self.grid_information[x]["static"]) ]

    def calculate_grid_corners(self, grid_name):
        log.debug("Calculating corners for '%s'" % (grid_name,))
        grid_info = self.grid_information[grid_name]
        if grid_info["grid_kind"] != GRID_KIND_PROJ4:
            msg = "Don't know how to calculate corners for '%s' of kind '%s'" % (grid_name,grid_info["grid_kind"])
            log.error(msg)
            raise ValueError(msg)

        if not grid_info["static"]:
            log.debug("Won't calculate corners for a dynamic grid: '%s'" % (grid_name,))

        p = pyproj.Proj(grid_info["proj4_str"])
        right_x  = grid_info["grid_origin_x"] + grid_info["pixel_size_x"] * grid_info["grid_width"]
        bottom_y = grid_info["grid_origin_y"] + grid_info["pixel_size_y"] * grid_info["grid_height"]
        grid_info["ul_corner"] = p(grid_info["grid_origin_x"], grid_info["grid_origin_y"], inverse=True)
        grid_info["ur_corner"] = p(right_x, grid_info["grid_origin_y"], inverse=True)
        grid_info["lr_corner"] = p(right_x, bottom_y, inverse=True)
        grid_info["ll_corner"] = p(grid_info["grid_origin_x"], bottom_y, inverse=True)

    def get_grid_info(self, grid_name, with_corners=False):
        """Return a grid information dictionary about the ``grid_name``
        specified. If the ``with_corners`` keyword is specified and the
        corners have not already been calculated they will be calculated
        and stored in the information as (lon,lat) tuples with keys
        ``ul_corner``, ``ur_corner``, ``ll_corner``, and ``lr_corner``.

        The information returned will always be a copy of the information
        stored internally in this object. So a change to the dictionary
        returned does NOT affect the internal information.

        :raises ValueError: if ``grid_name`` does not exist

        """
        if grid_name in self.grid_information:
            if with_corners:
                if "ul_corner" not in self.grid_information[grid_name]:
                    # The grid doesn't have the corners calculated yet
                    self.calculate_grid_corners(grid_name)
            return self.grid_information[grid_name].copy()
        else:
            log.error("Unknown grid '%s'" % (grid_name,))
            raise ValueError("Unknown grid '%s'" % (grid_name,))

    def remove_grid(self, grid_name):
        """Remove ``grid_name`` from the loaded grid information
        for this object.

        :raises ValueError: if ``grid_name`` does not exist
        """
        if grid_name in self.grid_information:
            del self.grid_information[grid_name]
        else:
            log.error("Unknown grid '%s' can't be removed" % (grid_name,))
            raise ValueError("Unknown grid '%s' can't be removed" % (grid_name,))

    def remove_all(self):
        """Remove any loaded grid information from this instance.
        """
        self.grid_information = {}

    def read_grids_config(self, config_filepath):
        """Read the "grids.conf" file and create dictionaries mapping the
        grid name to the necessary information. There are two dictionaries
        created, one for gpd file grids and one for proj4 grids.

        Format for gpd grids:
        grid_name,gpd,gpd_filename

        where 'gpd' is the actual text 'gpd' to define the grid as a gpd grid.

        Format for proj4 grids:
        grid_name,proj4,proj4_str,pixel_size_x,pixel_size_y,origin_x,origin_y,width,height

        where 'proj4' is the actual text 'proj4' to define the grid as a proj4
        grid.

        """
        full_config_filepath = os.path.realpath(os.path.expanduser(config_filepath))
        if not os.path.exists(full_config_filepath):
            try:
                config_str = get_resource_string(__name__, config_filepath)
                return read_grids_config_str(config_str)
            except StandardError:
                log.error("Grids configuration file '%s' does not exist" % (config_filepath,))
                log.debug("Grid configuration error: ", exc_info=1)
                raise

        config_file = open(full_config_filepath, "r")
        config_str = config_file.read()
        return read_grids_config_str(config_str)
=======
def validate_configs(shapes_dict, gpd_dict, proj4_dict):
    shapes_grid_names = set(shapes_dict.keys())

    gpd_grid_names = gpd_dict.keys()
    proj4_grid_names = proj4_dict.keys()
    grids_grid_names = set(gpd_grid_names + proj4_grid_names)

    in_shapes = shapes_grid_names - grids_grid_names
    if len(in_shapes) != 0:
        log.error("These grids are in the shapes config, but not the grids config: \n%s" % "\n".join(in_shapes))
        raise ValueError("There were grids in the shapes config, but not the grids config")

    in_grids = grids_grid_names - shapes_grid_names
    # make the set a list, in case we remove items, otherwise exception
    for grid in list(in_grids):
        # Remove grids that fit to the data
        # Could use some more that as to "will the data actually fit this fit grid"
        if grid in proj4_dict and (proj4_dict[grid]["grid_width"] is None or \
                proj4_dict[grid]["pixel_size_x"] is None or \
                proj4_dict[grid]["grid_origin_x"] is None):
            in_grids.remove(grid)
    if len(in_grids) != 0:
        log.error("These grids are in the grids config, but not the shapes config: \n%s" % "\n".join(in_grids))
        raise ValueError("There were grids in the grids config, but not the shapes config")

# See bottom of file where default configuration files are loaded
def load_global_config_files(shapes_config=SHAPES_CONFIG_FILEPATH,
        grids_config=GRIDS_CONFIG_FILEPATH):
    global SHAPES
    global GPD_GRIDS,PROJ4_GRIDS
    SHAPES = read_shapes_config(shapes_config)
    GPD_GRIDS,PROJ4_GRIDS = read_grids_config(grids_config)
    validate_configs(SHAPES, GPD_GRIDS, PROJ4_GRIDS)
>>>>>>> bf4a19de

def main():
    from argparse import ArgumentParser
    from pprint import pprint
    description = """
Test configuration files and see how polar2grid will read them.
"""
    parser = ArgumentParser(description=description)
    parser.add_argument("--grids", dest="grids", default=GRIDS_CONFIG_FILEPATH,
            help="specify a grids configuration file to check")
    parser.add_argument("--determine", dest="determine", nargs="*",
            help="determine what grids the provided data fits in (<lon fbf>,<lat fbf>,<grid names>")
    args = parser.parse_args()

    print "Running log command"
    logging.basicConfig(level=logging.DEBUG)

    cartographer = Cartographer(args.grids)
    print "Grids from configuration file '%s':" % args.grids
    pprint(cartographer.grid_information)

    if args.determine is not None and len(args.determine) != 0:
        print "Determining if data fits in this grid"
        determine_grid_coverage_fbf(args.determine[0], args.determine[1], args.determine[2:], cartographer)

    print "DONE"

if __name__ == "__main__":
    sys.exit(main())
<|MERGE_RESOLUTION|>--- conflicted
+++ resolved
@@ -66,174 +66,11 @@
 log = logging.getLogger(__name__)
 
 script_dir = os.path.split(os.path.realpath(__file__))[0]
-<<<<<<< HEAD
 GRIDS_DIR = script_dir #os.path.split(script_dir)[0] # grids directory is in root pkg dir
 GRIDS_CONFIG_FILEPATH   = os.environ.get("POLAR2GRID_GRIDS_CONFIG", "grids.conf")
 GRID_COVERAGE_THRESHOLD = float(os.environ.get("POLAR2GRID_GRID_COVERAGE", "0.1")) # 10%
-=======
-GRIDS_DIR = os.environ.get("POLAR2GRID_GRIDS_DIR", script_dir)
-SHAPES_CONFIG_FILEPATH = os.environ.get("POLAR2GRID_SHAPES_CONFIG", "grid_shapes.conf")
-GRIDS_CONFIG_FILEPATH = os.environ.get("POLAR2GRID_GRIDS_CONFIG", "grids.conf")
-
-# Filled in later
-SHAPES = None
-GPD_GRIDS = None
-PROJ4_GRIDS = None
->>>>>>> bf4a19de
-
-def determine_grid_coverage(lon_data, lat_data, grids):
-    """Take latitude and longitude arrays and a list of grids and determine
-    if the data covers any of those grids enough to be "useful".
-
-    The percentage considered useful and the grids shape is contained in
-    "grid_shapes.conf".
-
-    `grids` can either be a list of grid names held in the "grids.conf" file,
-    that must also be in the "grid_shapes.conf" file, or it can be one of a
-    set of constants `GRIDS_ANY`, `GRIDS_ANY_GPD`, `GRIDS_ANY_PROJ4`.
-    """
-    # Interpret constants
-    # Make sure to remove the constant from the list of valid grids
-    if grids == GRIDS_ANY or GRIDS_ANY in grids:
-        grids = list(set(grids + GPD_GRIDS.keys() + PROJ4_GRIDS.keys()))
-        grids.remove(GRIDS_ANY)
-    if grids == GRIDS_ANY_PROJ4 or GRIDS_ANY_PROJ4 in grids:
-        grids = list(set(grids + PROJ4_GRIDS.keys()))
-        grids.remove(GRIDS_ANY_PROJ4)
-    if grids == GRIDS_ANY_GPD or GRIDS_ANY_GPD in grids:
-        grids = list(set(grids + GPD_GRIDS.keys()))
-        grids.remove(GRIDS_ANY_GPD)
-
-    # Flatten the data for easier operations
-    lon_data = lon_data.flatten()
-    lat_data = lat_data.flatten()
-
-    # Look through each grid to see the data coverage
-    useful_grids = []
-    lon_data_flipped = None
-    for grid_name in grids:
-        # If the grid isn't in shapes, then it must be a fit grid
-        if grid_name not in SHAPES:
-            log.debug("Including fit grid '%s' in processing" % grid_name)
-            useful_grids.append(grid_name)
-            continue
-        tbound,bbound,lbound,rbound,percent = SHAPES[grid_name]
-        lon_data_use = lon_data
-        if lbound > rbound:
-            rbound = rbound + 360.0
-            if lon_data_flipped is None:
-                lon_data_flipped = lon_data.copy()
-                lon_data_flipped[lon_data < 0] += 360
-                lon_data_use = lon_data_flipped
-        grid_mask = numpy.nonzero( (lat_data < tbound) & (lat_data > bbound) & (lon_data_use < rbound) & (lon_data_use > lbound) )[0]
-        grid_percent = (len(grid_mask) / float(len(lat_data)))
-        log.debug("Data had a %f coverage in grid %s" % (grid_percent,grid_name))
-        if grid_percent >= percent:
-            useful_grids.append(grid_name)
-    return useful_grids
-
-def determine_grid_coverage_fbf(fbf_lon, fbf_lat, grids):
-    lon_workspace,fbf_lon = os.path.split(os.path.realpath(fbf_lon))
-    lat_workspace,fbf_lat = os.path.split(os.path.realpath(fbf_lat))
-    W = Workspace(lon_workspace)
-    lon_data = getattr(W, fbf_lon.split(".")[0])
-    W = Workspace(lat_workspace)
-    lat_data = getattr(W, fbf_lat.split(".")[0])
-    del W
-
-    return determine_grid_coverage(lon_data, lat_data, grids)
-
-def get_grid_info(grid_name):
-    if grid_name in GPD_GRIDS:
-        return GPD_GRIDS[grid_name].copy()
-    elif grid_name in PROJ4_GRIDS:
-        return PROJ4_GRIDS[grid_name].copy()
-    else:
-        log.error("Unknown grid '%s'" % (grid_name,))
-        raise ValueError("Unknown grid '%s'" % (grid_name,))
-
-def create_grid_jobs(sat, instrument, bands, fbf_lat, fbf_lon, backend,
-        forced_grids=None):
-    """Create a dictionary known as `grid_jobs` to be passed to remapping.
-    """
-
-    # Check what grids the backend can handle
-    all_possible_grids = set()
-    for band_kind, band_id in bands.keys():
-        this_band_can_handle = backend.can_handle_inputs(sat, instrument, band_kind, band_id, bands[(band_kind, band_id)]["data_kind"])
-        bands[(band_kind, band_id)]["grids"] = this_band_can_handle
-        if isinstance(this_band_can_handle, str):
-            all_possible_grids.update([this_band_can_handle])
-        else:
-            all_possible_grids.update(this_band_can_handle)
-        log.debug("Kind %s Band %s can handle these grids: '%r'" % (band_kind, band_id, this_band_can_handle))
-
-    # Get the set of grids we will use
-    if forced_grids is not None:
-        if isinstance(forced_grids, list): grids = forced_grids
-        else: grids = [forced_grids]
-        grids = set(grids)
-    else:
-        # Check if the data fits in the grids
-        all_useful_grids = determine_grid_coverage_fbf(fbf_lon, fbf_lat, list(all_possible_grids))
-        grids = set(all_useful_grids)
-
-    # Figure out which grids are useful for data coverage (or forced grids) and the backend can support
-    grid_infos = dict((g,get_grid_info(g)) for g in grids)# if g not in [GRIDS_ANY,GRIDS_ANY_GPD,GRIDS_ANY_PROJ4])
-    for band_kind, band_id in bands.keys():
-        if bands [(band_kind, band_id)]["grids"] == GRIDS_ANY:
-            bands [(band_kind, band_id)]["grids"] = list(grids)
-        elif bands[(band_kind, band_id)]["grids"] == GRIDS_ANY_PROJ4:
-            bands [(band_kind, band_id)]["grids"] = [ g for g in grids if grid_infos[g]["grid_kind"] == GRID_KIND_PROJ4 ]
-        elif bands[(band_kind, band_id)]["grids"] == GRIDS_ANY_GPD:
-            bands [(band_kind, band_id)]["grids"] = [ g for g in grids if grid_infos[g]["grid_kind"] == GRID_KIND_GPD ]
-        elif len(bands[(band_kind, band_id)]["grids"]) == 0:
-            log.error("The backend does not support kind %s band %s, won't add to job list..." % (band_kind, band_id))
-            # Handled in the next for loop via the inner for loop not adding anything
-        else:
-            bands[(band_kind, band_id)]["grids"] = grids.intersection(bands[(band_kind, band_id)]["grids"])
-            bad_grids = grids - set(bands[(band_kind, band_id)]["grids"])
-            if len(bad_grids) != 0 and forced_grids is not None:
-                log.error("Backend does not know how to handle grids '%r'" % list(bad_grids))
-                raise ValueError("Backend does not know how to handle grids '%r'" % list(bad_grids))
-
-    # Create "grid" jobs to be run through remapping
-    # Jobs are per grid per band
-    grid_jobs = {}
-    for band_kind, band_id in bands.keys():
-        for grid_name in bands[(band_kind, band_id)]["grids"]:
-            if grid_name not in grid_jobs: grid_jobs[grid_name] = {}
-            if (band_kind, band_id) not in grid_jobs[grid_name]: grid_jobs[grid_name][(band_kind, band_id)] = {}
-            log.debug("Kind %s band %s will be remapped to grid %s" % (band_kind, band_id, grid_name))
-            grid_jobs[grid_name][(band_kind, band_id)] = bands[(band_kind, band_id)].copy()
-
-    if len(grid_jobs) == 0:
-        msg = "No backend compatible grids were found to fit the data set"
-        log.error(msg)
-        raise ValueError(msg)
-
-    return grid_jobs
-
-
-# Projection tools
-def from_proj4(proj4_str):
-    proj4_elements = proj4_str.split(" ")
-    proj4_dict = dict([ y.split("=") for y in [ x.strip("+") for x in proj4_elements ] ])
-    return proj4_dict
-
-def to_proj4(proj4_dict):
-    """Convert a dictionary of proj4 parameters back into a proj4 string.
-
-    >>> proj4_str = "+proj=lcc +a=123456 +b=12345"
-    >>> proj4_dict = from_proj4(proj4_str)
-    >>> new_proj4_str = to_proj4(proj4_dict)
-    >>> assert(new_proj4_str == proj4_str)
-    """
-    # Make sure 'proj' is first, some proj4 parsers don't accept it otherwise
-    proj4_str = "+proj=%s" % proj4_dict.pop("proj")
-    proj4_str = proj4_str + " " + " ".join(["+%s=%s" % (k,str(v)) for k,v in proj4_dict.items()])
-    return proj4_str
-
+
+### GPD Reading Functions ###
 def clean_string(s):
     s = s.replace("-", "")
     s = s.replace("(", "")
@@ -292,7 +129,7 @@
         gpd_dict[key] = val
     return gpd_dict
 
-def parse_gpd(gpd_filepath):
+def parse_gpd_file(gpd_filepath):
     full_gpd_filepath = os.path.realpath(os.path.expanduser(gpd_filepath))
     if not os.path.exists(full_gpd_filepath):
         try:
@@ -311,77 +148,7 @@
 
     return gpd_dict
 
-gpd_proj_to_proj4 = {
-        "ALBERSCONICEQUALAREA" : "aea",
-        "AZIMUTHALEQUALAREA" : None,
-        "AZIMUTHALEQUALAREAELLIPSOID" : None,
-        "CYLINDRICALEQUALAREA" : "cea",
-        "CYLINDRICALEQUALAREAELLIPSOID" : None,
-        "CYLINDRICALEQUIDISTANT" : "eqc",
-        "INTEGERIZEDSINUSOIDAL" : None,
-        "INTERRUPTEDHOMOLOSINEEQUALAREA" : "igh",
-        "LAMBERTCONICCONFORMALELLIPSOID" : "lcc",
-        "MERCATOR" : "merc",
-        "MOLLWEIDE" : "moll",
-        "ORTHOGRAPHIC" : "ortho",
-        "POLARSTEREOGRAPHIC" : "ups",
-        "POLARSTEREOGRAPHICELLIPSOID" : "ups",
-        "SINUSOIDAL" : None,
-        "TRANSVERSEMERCATOR" : "tmerc",
-        "TRANSVERSEMERCATORELLIPSOID" : None,
-        "UNIVERSALTRANSVERSEMERCATOR" : "utm"
-        }
-
-gpd2proj4 = {
-        # gpd file stuff:
-        "GRIDWIDTH" : None,
-        "GRIDHEIGHT" : None,
-        "GRIDMAPUNITSPERCELL" : None,
-        "GRIDCELLSPERMAPUNIT" : None,
-        # mpp file stuff:
-        "MAPPROJECTION" : "proj",
-        "MAPREFERENCELATITUDE" : ["lat_0","lat_1"],
-        "MAPSECONDREFERENCELATITUDE" : "lat_ts",
-        "MAPREFERENCELONGITUDE" : "lon_0",
-        "MAPEQUATORIALRADIUS" : "a",
-        "MAPPOLARRADIUS" : "b",
-        "MAPORIGINLATITUDE" : None,
-        "MAPORIGINLONGITUDE" : None,
-        "MAPECCENTRICITY" : "e",
-        "MAPECCENTRICITYSQUARED" : "es",
-        "MAPFALSEEASTING" : "x_0",
-        "MAPSCALE" : None # ?
-        }
-
-def _gpd2proj4(gpd_dict):
-    proj4_dict = {}
-    for k,v in gpd_dict.items():
-        if k not in gpd2proj4:
-            log.error("Don't know how to convert gpd %s to proj.4" % k)
-            raise ValueError("Don't know how to convert gpd %s to proj.4" % k)
-        if k == "MAPPROJECTION":
-            # Special case
-            proj4_dict[gpd2proj4[k]] = gpd_proj_to_proj4[v]
-            if proj4_dict[gpd2proj4[k]] is None:
-                log.warning("Could not find equivalent proj4 projection name for %s" % v)
-        elif k == "MAPREFERENCELATITUDE":
-            pkey = gpd2proj4[k]
-            pk1,pk2 = pkey
-            proj4_dict[pk1] = v
-            proj4_dict[pk2] = v
-        else:
-            pkey = gpd2proj4[k]
-            if pkey is not None:
-                proj4_dict[gpd2proj4[k]] = v
-
-    return proj4_dict
-
-
-def gpd_to_proj4(gpd_fn):
-    gpd_file = open(gpd_fn, "r")
-    gpd_dict = _parse_gpd(gpd_file)
-    proj4_dict = _gpd2proj4(gpd_dict)
-    return proj4_dict,gpd_dict
+### End of GPD Reading Functions ###
 
 ### Configuration file functions ###
 
@@ -392,30 +159,6 @@
         return pyproj.Proj(init=proj_str)
     else:
         return pyproj.Proj(proj_str)
-
-def read_shapes_config_str(config_str):
-    # NEW RECORD: Most illegible list comprehensions
-    shapes = dict(
-            (parts[0],tuple([float(x) for x in parts[1:6]])) for parts in
-                    [ [ part.strip() for part in line.split(",") ] for line in config_str.split("\n") if line and not line.startswith("#") ]
-            )
-    return shapes
-
-def read_shapes_config(config_filepath):
-    """Read the "grid_shapes.conf" file and create a dictionary mapping the
-    grid name to the bounding box information held in the configuration file.
-    """
-    full_config_filepath = os.path.realpath(os.path.expanduser(config_filepath))
-    if not os.path.exists(full_config_filepath):
-        try:
-            config_str = get_resource_string(__name__, config_filepath)
-            return read_shapes_config_str(config_str)
-        except StandardError:
-            log.error("Shapes configuration file '%s' does not exist" % (config_filepath,))
-            raise ValueError("Shapes configuration file '%s' does not exist" % (config_filepath,))
-
-    config_str = open(full_config_filepath, 'r').read()
-    return read_shapes_config_str(config_str)
 
 def parse_gpd_config_line(grid_name, parts):
     """Return a dictionary of information for a specific GPD grid from
@@ -457,6 +200,10 @@
             raise ValueError(msg)
 
         info[corner] = (lon,lat)
+
+    # Read the file and get information about the grid
+    gpd_dict = parse_gpd_file(gpd_filepath)
+    info.update(**gpd_dict)
 
     return info
 
@@ -568,34 +315,7 @@
 
         grid_type = parts[1].lower()
         if grid_type == "gpd":
-<<<<<<< HEAD
             grid_information[grid_name] = parse_gpd_config_line(grid_name, parts)
-=======
-            gpd_filepath = parts[2]
-            if not os.path.isabs(gpd_filepath):
-                # Its not an absolute path so it must be in the grids dir
-                # XXX: This is only done because ll2cr requires an actual filepath
-                gpd_filepath = os.path.join(GRIDS_DIR, gpd_filepath)
-            gpd_grids[grid_name] = {}
-            gpd_grids[grid_name]["grid_kind"] = GRID_KIND_GPD
-            gpd_grids[grid_name]["gpd_filepath"] = gpd_filepath
-
-            # Width,Height
-            # This is an artifact of when we didn't read the actual file
-            try:
-                width = int(parts[3])
-                gpd_grids[grid_name]["grid_width"] = width
-                height = int(parts[4])
-                gpd_grids[grid_name]["grid_height"] = height
-            except StandardError:
-                log.error("Could not convert gpd grid width and height: '%s'" % (line,))
-                raise
-
-            # Read the file and get information about the grid
-            gpd_dict = parse_gpd(gpd_filepath)
-            gpd_grids[grid_name].update(**gpd_dict)
-
->>>>>>> bf4a19de
         elif grid_type == "proj4":
             grid_information[grid_name] = parse_proj4_config_line(grid_name, parts)
         else:
@@ -604,7 +324,6 @@
 
     return grid_information
 
-<<<<<<< HEAD
 def determine_grid_coverage(g_ring, grids, cart, coverage_percent_threshold=GRID_COVERAGE_THRESHOLD):
     """Take a g_ring (polygon vertices of the data) and a list of grids and
     determine if the data covers any of those grids enough to be "useful".
@@ -634,15 +353,22 @@
         grids.remove(GRIDS_ANY_GPD)
 
     def _correct_g_ring(g_ring, correct_dateline=False):
+        # FUTURE: Use PROJ4 grid space to get the bounding box/polygon ring
+        # FIXME: This probably doesn't work for polar cases
         # We need to correct for if the polygon cross the dateline
         ring_array = numpy.array(g_ring)
         lat_array  = ring_array[:,1]
         lon_array  = ring_array[:,0]
-        # we crossed the dataline if the difference is huge
+        # we crossed the dateline if the difference is huge
         # if the dateline we are comparing this with crossed the dateline
         # then we need to go on the 0-360 range too
-        crosses_dateline = False
-        if correct_dateline or (lon_array.max() - lon_array.min() >= 180):
+        # BUT don't correct if we cross the origin even if the previous
+        # polygon did cross the dateline
+        crosses_dateline = (lon_array.max() - lon_array.min() >= 180)
+        crosses_origin   = ( ( -90 <= lon_array.min() < 0 ) and \
+                ( 0 <= lon_array.max() < 90 ))
+        if ( correct_dateline and not crosses_origin ) or crosses_dateline:
+            # force this to true, so the caller knows it was corrected
             crosses_dateline = True
             lon_array[lon_array < 0] += 360.0
 
@@ -701,7 +427,6 @@
     # know that we crossed the dateline
     if west_lon <= -179.0 and east_lon >= 179.0:
         west_lon,east_lon = lon_data[ lon_data > 0 ].min(),lon_data[ lon_data < 0 ].max()
-    print west_lon,east_lon
 
     bbox = (west_lon, north_lat, east_lon, south_lat)
     return determine_grid_coverage_bbox(bbox, grids, cart)
@@ -961,41 +686,6 @@
         config_file = open(full_config_filepath, "r")
         config_str = config_file.read()
         return read_grids_config_str(config_str)
-=======
-def validate_configs(shapes_dict, gpd_dict, proj4_dict):
-    shapes_grid_names = set(shapes_dict.keys())
-
-    gpd_grid_names = gpd_dict.keys()
-    proj4_grid_names = proj4_dict.keys()
-    grids_grid_names = set(gpd_grid_names + proj4_grid_names)
-
-    in_shapes = shapes_grid_names - grids_grid_names
-    if len(in_shapes) != 0:
-        log.error("These grids are in the shapes config, but not the grids config: \n%s" % "\n".join(in_shapes))
-        raise ValueError("There were grids in the shapes config, but not the grids config")
-
-    in_grids = grids_grid_names - shapes_grid_names
-    # make the set a list, in case we remove items, otherwise exception
-    for grid in list(in_grids):
-        # Remove grids that fit to the data
-        # Could use some more that as to "will the data actually fit this fit grid"
-        if grid in proj4_dict and (proj4_dict[grid]["grid_width"] is None or \
-                proj4_dict[grid]["pixel_size_x"] is None or \
-                proj4_dict[grid]["grid_origin_x"] is None):
-            in_grids.remove(grid)
-    if len(in_grids) != 0:
-        log.error("These grids are in the grids config, but not the shapes config: \n%s" % "\n".join(in_grids))
-        raise ValueError("There were grids in the grids config, but not the shapes config")
-
-# See bottom of file where default configuration files are loaded
-def load_global_config_files(shapes_config=SHAPES_CONFIG_FILEPATH,
-        grids_config=GRIDS_CONFIG_FILEPATH):
-    global SHAPES
-    global GPD_GRIDS,PROJ4_GRIDS
-    SHAPES = read_shapes_config(shapes_config)
-    GPD_GRIDS,PROJ4_GRIDS = read_grids_config(grids_config)
-    validate_configs(SHAPES, GPD_GRIDS, PROJ4_GRIDS)
->>>>>>> bf4a19de
 
 def main():
     from argparse import ArgumentParser
