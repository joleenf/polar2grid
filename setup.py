#!/usr/bin/env python3
# encoding: utf-8
# Copyright (C) 2014 Space Science and Engineering Center (SSEC),
# University of Wisconsin-Madison.
#
# This program is free software: you can redistribute it and/or modify
# it under the terms of the GNU General Public License as published by
# the Free Software Foundation, either version 3 of the License, or
# (at your option) any later version.
#
# This program is distributed in the hope that it will be useful,
# but WITHOUT ANY WARRANTY; without even the implied warranty of
# MERCHANTABILITY or FITNESS FOR A PARTICULAR PURPOSE.  See the
# GNU General Public License for more details.
#
# You should have received a copy of the GNU General Public License
# along with this program.  If not, see <http://www.gnu.org/licenses/>.
#
# This file is part of the polar2grid software package. Polar2grid takes
# satellite observation data, remaps it, and writes it to a file format for
# input into another program.
# Documentation: http://www.ssec.wisc.edu/software/polar2grid/
#
# Written by David Hoese    November 2014
# University of Wisconsin-Madison
# Space Science and Engineering Center
# 1225 West Dayton Street
# Madison, WI  53706
# david.hoese@ssec.wisc.edu
"""Script for installing the polar2grid package. See the documentation site for more information:

http://www.ssec.wisc.edu/software/polar2grid/

:author:       David Hoese (davidh)
:contact:      david.hoese@ssec.wisc.edu
:organization: Space Science and Engineering Center (SSEC)
:copyright:    Copyright (c) 2014 University of Wisconsin SSEC. All rights reserved.
:date:         Nov 2014
:license:      GNU GPLv3
"""
__docformat__ = "restructuredtext en"
import os
from setuptools import setup, find_packages, Command
from distutils.extension import Extension
import numpy

extensions = [
    Extension("polar2grid.remap._ll2cr", sources=["polar2grid/remap/_ll2cr.pyx"], extra_compile_args=["-O3", "-Wno-unused-function"]),
    Extension("polar2grid.remap._fornav", sources=["polar2grid/remap/_fornav.pyx", "polar2grid/remap/_fornav_templates.cpp"], language="c++", extra_compile_args=["-O3", "-Wno-unused-function"])
]

try:
    from Cython.Build import cythonize
except ImportError:
    cythonize = None

if not os.getenv("USE_CYTHON", False) or cythonize is None:
    print("Cython will not be used. Use environment variable 'USE_CYTHON=True' to use it")
    def cythonize(extensions, **_ignore):
        """Fake function to compile from C/C++ files instead of compiling .pyx files with cython.
        """
        for extension in extensions:
            sources = []
            for sfile in extension.sources:
                path, ext = os.path.splitext(sfile)
                if ext in ('.pyx', '.py'):
                    if extension.language == 'c++':
                        ext = '.cpp'
                    else:
                        ext = '.c'
                    sfile = path + ext
                sources.append(sfile)
            extension.sources[:] = sources
        return extensions

<<<<<<< HEAD
version = '2.3.0'
=======
version = '2.3.0a2'
>>>>>>> a74e6243


class PyTest(Command):
    user_options = []

    def initialize_options(self):
        pass

    def finalize_options(self):
        pass

    def run(self):
        import subprocess
        import sys
        errno = subprocess.call([sys.executable, 'runtests.py'])
        raise SystemExit(errno)


def readme():
    with open("README.rst", "r") as f:
        return f.read()


classifiers = [
    "Development Status :: 5 - Production/Stable",
    "Programming Language :: Python",
    "Programming Language :: Python :: 2",
    "Programming Language :: Python :: 2.7",
    "Programming Language :: Python :: 2 :: Only",  # Working on it, I swear
    "Programming Language :: Python :: Implementation :: CPython",
    "License :: OSI Approved :: GNU General Public License v3 (GPLv3)",
    "Operating System :: POSIX :: Linux",  # Not sure if it works on Windows, since we don't normally support it, needs testing
    "Operating System :: MacOS :: MacOS X",
    "Intended Audience :: Science/Research",
    "Topic :: Scientific/Engineering",
    "Topic :: Scientific/Engineering :: Atmospheric Science",
    "Topic :: Scientific/Engineering :: GIS",
]

extras_require = {
    # Backends:
    "awips": ["netCDF4"],
    "gtiff": ["gdal"],
    "ninjo": [],
    "hdf5": ["h5py"],
    # Other:
    "remap": ["pyproj", "scipy"],
    "utils": ["matplotlib"],
    "docs": ["sphinx", "rst2pdf"],
    # Frontends (included separately):
    "viirs_sdr": ['h5py'],
    'modis_l1b': ['pyhdf'],
    'mirs': ['netCDF4'],
    "drrtv": ['h5py'],
    'acspo': ['netCDF4'],
}
extras_require["all"] = list(set([x for y in extras_require.values() for x in y]))

entry_points = {
    'console_scripts': [],
    'polar2grid.backend_class': [
        'gtiff=polar2grid.gtiff_backend:Backend',
        'awips=polar2grid.awips.awips_netcdf:Backend',
        'binary=polar2grid.binary:Backend',
        'ninjo=polar2grid.ninjo:Backend',
        'hdf5=polar2grid.hdf5_backend:Backend',
        'scmi=polar2grid.awips.scmi_backend:Backend',
        ],
    'polar2grid.backend_arguments': [
        'gtiff=polar2grid.gtiff_backend:add_backend_argument_groups',
        'awips=polar2grid.awips.awips_netcdf:add_backend_argument_groups',
        'binary=polar2grid.binary:add_backend_argument_groups',
        'ninjo=polar2grid.ninjo:add_backend_argument_groups',
        'hdf5=polar2grid.hdf5_backend:add_backend_argument_groups',
        'scmi=polar2grid.awips.scmi_backend:add_backend_argument_groups',
        ],
    'polar2grid.compositor_class': [
        'rgb=polar2grid.compositors.rgb:RGBCompositor',
        'true_color=polar2grid.compositors.rgb:TrueColorCompositor',
        'false_color=polar2grid.compositors.rgb:FalseColorCompositor',
        'crefl_sharpen=polar2grid.compositors.rgb:CreflRGBSharpenCompositor',
        'crefl_sharpen_awips=polar2grid.compositors.rgb:CreflRGBSharpenCompositor',
        ],
    'polar2grid.frontend_class': [
        'viirs_l1b=polar2grid.readers.viirs_l1b:Frontend',
        'nucaps=polar2grid.readers.nucaps:Frontend',
        'amsr2_l1b=polar2grid.readers.amsr2_l1b:Frontend',
        'acspo=polar2grid.readers.acspo:Frontend',
        'viirs=polar2grid.viirs:Frontend',
        'viirs_sdr=polar2grid.viirs:Frontend',
        'viirsedr=polar2grid.viirs:EDRFrontend',
        'modis=polar2grid.modis:Frontend',
        'mirs=polar2grid.mirs:Frontend',
        'drrtv=polar2grid.drrtv:Frontend',
        'avhrr=polar2grid.avhrr:Frontend',
        'crefl=polar2grid.crefl:Frontend',
        'clavrx=polar2grid.readers.clavrx:Frontend',
        ],
    'polar2grid.frontend_arguments': [
        'viirs_l1b=polar2grid.readers.viirs_l1b:add_frontend_argument_groups',
        'nucaps=polar2grid.readers.nucaps:add_frontend_argument_groups',
        'amsr2_l1b=polar2grid.readers.amsr2_l1b:add_frontend_argument_groups',
        'acspo=polar2grid.readers.acspo:add_frontend_argument_groups',
        'viirs=polar2grid.viirs:add_frontend_argument_groups',
        'viirs_sdr=polar2grid.viirs:add_frontend_argument_groups',
        'viirsedr=polar2grid.viirs:add_frontend_argument_groups_edr',
        'modis=polar2grid.modis:add_frontend_argument_groups',
        'mirs=polar2grid.mirs:add_frontend_argument_groups',
        'drrtv=polar2grid.drrtv:add_frontend_argument_groups',
        'avhrr=polar2grid.avhrr:add_frontend_argument_groups',
        'crefl=polar2grid.crefl:add_frontend_argument_groups',
        'clavrx=polar2grid.readers.clavrx:add_frontend_argument_groups',
        ],
    }

setup(
    name='polar2grid',
    version=version,
    author='David Hoese, SSEC',
    author_email='david.hoese@ssec.wisc.edu',
    license='GPLv3',
    description="Library and scripts to remap satellite data to a grid",
    long_description=readme(),
    classifiers=classifiers,
    keywords='',
    url="http://www.ssec.wisc.edu/software/polar2grid/",
    download_url="http://larch.ssec.wisc.edu/simple/polar2grid",
    ext_modules=cythonize(extensions),
    include_dirs=[numpy.get_include()],
    packages=find_packages(exclude=['ez_setup', 'examples', 'tests']),
    include_package_data=True,
    package_data={'polar2grid': ["compositors/*.ini", "awips/*.ini", "awips/*.yaml",
                                 "grids/*.conf", "ninjo/*.ini", "core/rescale_configs/*.ini"]},
    zip_safe=True,
    tests_require=['py.test'],
    cmdclass={'test': PyTest},
    install_requires=[
        'setuptools',       # reading configuration files
        'numpy',
        ],
    extras_require=extras_require,
    entry_points=entry_points
)
<|MERGE_RESOLUTION|>--- conflicted
+++ resolved
@@ -73,11 +73,7 @@
             extension.sources[:] = sources
         return extensions
 
-<<<<<<< HEAD
-version = '2.3.0'
-=======
 version = '2.3.0a2'
->>>>>>> a74e6243
 
 
 class PyTest(Command):
